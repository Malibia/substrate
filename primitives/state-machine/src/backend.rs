--- conflicted
+++ resolved
@@ -93,7 +93,6 @@
 		key: &[u8]
 	) -> Result<Option<StorageKey>, Self::Error>;
 
-<<<<<<< HEAD
 	/// Iterate over storage starting at key, for a given prefix and child trie.
 	/// Aborts as soon as `f` returns false.
 	/// Warning, this fails at first error when usual iteration skips errors.
@@ -109,10 +108,7 @@
 		allow_missing: bool,
 	) -> Result<bool, Self::Error>;
 
-	/// Retrieve all entries keys of child storage and call `f` for each of those keys.
-=======
 	/// Retrieve all entries keys of storage and call `f` for each of those keys.
->>>>>>> 955633c5
 	/// Aborts as soon as `f` returns false.
 	fn apply_to_keys_while<F: FnMut(&[u8]) -> bool>(
 		&self,
