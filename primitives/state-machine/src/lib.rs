--- conflicted
+++ resolved
@@ -1538,12 +1538,8 @@
 		let remote_backend = trie_backend::tests::test_trie();
 		let remote_root = remote_backend.storage_root(std::iter::empty()).0;
 		let remote_proof = prove_read(remote_backend, &[b"value2"]).unwrap();
-<<<<<<< HEAD
-		// check proof locally
-=======
 		let remote_proof = test_compact(remote_proof, &remote_root);
  		// check proof locally
->>>>>>> 955633c5
 		let local_result1 = read_proof_check::<BlakeTwo256, _>(
 			remote_root,
 			remote_proof.clone(),
@@ -1592,7 +1588,6 @@
 	}
 
 	#[test]
-<<<<<<< HEAD
 	fn prove_read_with_size_limit_works() {
 		let remote_backend = trie_backend::tests::test_trie();
 		let remote_root = remote_backend.storage_root(::std::iter::empty()).0;
@@ -1641,7 +1636,9 @@
 		).unwrap();
 		assert_eq!(results.len() as u32, count);
 		assert_eq!(completed, true);
-=======
+	}
+
+	#[test]
 	fn compact_multiple_child_trie() {
 		// this root will be queried
 		let child_info1 = ChildInfo::new_default(b"sub1");
@@ -1683,7 +1680,6 @@
 		).unwrap();
 		assert_eq!(local_result1.len(), 1);
 		assert_eq!(local_result1.get(&b"key1"[..]), Some(&Some(b"val2".to_vec())));
->>>>>>> 955633c5
 	}
 
 	#[test]
