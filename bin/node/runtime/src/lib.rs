--- conflicted
+++ resolved
@@ -95,13 +95,8 @@
 	// and set impl_version to 0. If only runtime
 	// implementation changes and behavior does not, then leave spec_version as
 	// is and increment impl_version.
-<<<<<<< HEAD
-	spec_version: 251,
-	impl_version: 3,
-=======
 	spec_version: 252,
 	impl_version: 0,
->>>>>>> 6c01b102
 	apis: RUNTIME_API_VERSIONS,
 	transaction_version: 1,
 };
