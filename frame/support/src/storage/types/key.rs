// This file is part of Substrate.

// Copyright (C) 2021 Parity Technologies (UK) Ltd.
// SPDX-License-Identifier: Apache-2.0

// Licensed under the Apache License, Version 2.0 (the "License");
// you may not use this file except in compliance with the License.
// You may obtain a copy of the License at
//
// 	http://www.apache.org/licenses/LICENSE-2.0
//
// Unless required by applicable law or agreed to in writing, software
// distributed under the License is distributed on an "AS IS" BASIS,
// WITHOUT WARRANTIES OR CONDITIONS OF ANY KIND, either express or implied.
// See the License for the specific language governing permissions and
// limitations under the License.

//! Storage key type.

use crate::{hash::{ReversibleStorageHasher, StorageHasher}, traits::MaxEncodedLen};
use codec::{Encode, EncodeLike, FullCodec};
use paste::paste;
use scale_info::StaticTypeInfo;
use sp_std::prelude::*;

/// A type used exclusively by storage maps as their key type.
///
/// The final key generated has the following form:
/// ```nocompile
/// Hasher1(encode(key1))
///     ++ Hasher2(encode(key2))
///     ++ ...
///     ++ HasherN(encode(keyN))
/// ```
pub struct Key<Hasher, KeyType>(core::marker::PhantomData<(Hasher, KeyType)>);

/// A trait that contains the current key as an associated type.
pub trait KeyGenerator {
	type Key: EncodeLike<Self::Key> + StaticTypeInfo;
	type KArg: Encode;
	type HashFn: FnOnce(&[u8]) -> Vec<u8>;
	type HArg;

	const HASHER_METADATA: &'static [crate::metadata::StorageHasher];

	/// Given a `key` tuple, calculate the final key by encoding each element individually and
	/// hashing them using the corresponding hasher in the `KeyGenerator`.
	fn final_key<KArg: EncodeLikeTuple<Self::KArg> + TupleToEncodedIter>(key: KArg) -> Vec<u8>;
	/// Given a `key` tuple, migrate the keys from using the old hashers as given by `hash_fns`
	/// to using the newer hashers as specified by this `KeyGenerator`.
	fn migrate_key<KArg: EncodeLikeTuple<Self::KArg> + TupleToEncodedIter>(
		key: &KArg,
		hash_fns: Self::HArg,
	) -> Vec<u8>;
}

/// The maximum length used by the key in storage.
pub trait KeyGeneratorMaxEncodedLen: KeyGenerator {
	fn key_max_encoded_len() -> usize;
}

/// A trait containing methods that are only implemented on the Key struct instead of the entire tuple.
pub trait KeyGeneratorInner: KeyGenerator {
	type Hasher: StorageHasher;

	/// Hash a given `encoded` byte slice using the `KeyGenerator`'s associated `StorageHasher`.
	fn final_hash(encoded: &[u8]) -> Vec<u8>;
}

impl<H: StorageHasher, K: FullCodec + StaticTypeInfo> KeyGenerator for Key<H, K> {
	type Key = K;
	type KArg = (K,);
	type HashFn = Box<dyn FnOnce(&[u8]) -> Vec<u8>>;
	type HArg = (Self::HashFn,);

	const HASHER_METADATA: &'static [crate::metadata::StorageHasher] = &[H::METADATA];

	fn final_key<KArg: EncodeLikeTuple<Self::KArg> + TupleToEncodedIter>(key: KArg) -> Vec<u8> {
		H::hash(
			&key.to_encoded_iter()
				.next()
				.expect("should have at least one element!"),
		)
		.as_ref()
		.to_vec()
	}

	fn migrate_key<KArg: EncodeLikeTuple<Self::KArg> + TupleToEncodedIter>(
		key: &KArg,
		hash_fns: Self::HArg,
	) -> Vec<u8> {
		(hash_fns.0)(
			&key.to_encoded_iter()
				.next()
				.expect("should have at least one element!"),
		)
	}
}

impl<H: StorageHasher, K: FullCodec + MaxEncodedLen + StaticTypeInfo> KeyGeneratorMaxEncodedLen for Key<H, K> {
	fn key_max_encoded_len() -> usize {
		H::max_len::<K>()
	}
}

impl<H: StorageHasher, K: FullCodec + StaticTypeInfo> KeyGeneratorInner for Key<H, K> {
	type Hasher = H;

	fn final_hash(encoded: &[u8]) -> Vec<u8> {
		H::hash(encoded).as_ref().to_vec()
	}
}

#[impl_trait_for_tuples::impl_for_tuples(2, 18)]
#[tuple_types_custom_trait_bound(KeyGeneratorInner)]
impl KeyGenerator for Tuple {
	for_tuples!( type Key = ( #(Tuple::Key),* ); );
	for_tuples!( type KArg = ( #(Tuple::Key),* ); );
	for_tuples!( type HArg = ( #(Tuple::HashFn),* ); );
	type HashFn = Box<dyn FnOnce(&[u8]) -> Vec<u8>>;

	const HASHER_METADATA: &'static [crate::metadata::StorageHasher] = &[
		for_tuples!( #(Tuple::Hasher::METADATA),* )
	];

	fn final_key<KArg: EncodeLikeTuple<Self::KArg> + TupleToEncodedIter>(key: KArg) -> Vec<u8> {
		let mut final_key = Vec::new();
		let mut iter = key.to_encoded_iter();
		for_tuples!(
			#(
				let next_encoded = iter.next().expect("KArg number should be equal to Key number");
				final_key.extend_from_slice(&Tuple::final_hash(&next_encoded));
			)*
		);
		final_key
	}

	fn migrate_key<KArg: EncodeLikeTuple<Self::KArg> + TupleToEncodedIter>(
		key: &KArg,
		hash_fns: Self::HArg,
	) -> Vec<u8> {
		let mut migrated_key = Vec::new();
		let mut iter = key.to_encoded_iter();
		for_tuples!(
			#(
				let next_encoded = iter.next().expect("KArg number should be equal to Key number");
				migrated_key.extend_from_slice(&(hash_fns.Tuple)(&next_encoded));
			)*
		);
		migrated_key
	}
}

#[impl_trait_for_tuples::impl_for_tuples(2, 18)]
#[tuple_types_custom_trait_bound(KeyGeneratorInner + KeyGeneratorMaxEncodedLen)]
impl KeyGeneratorMaxEncodedLen for Tuple {
	fn key_max_encoded_len() -> usize {
		let mut len = 0usize;
		for_tuples!(
			#(
				len = len.saturating_add(Tuple::key_max_encoded_len());
			)*
		);
		len
	}
}

/// Marker trait to indicate that each element in the tuple encodes like the corresponding element
/// in another tuple.
///
/// This trait is sealed.
pub trait EncodeLikeTuple<T>: crate::storage::private::Sealed {}

macro_rules! impl_encode_like_tuples {
	($($elem:ident),+) => {
		paste! {
			impl<$($elem: Encode,)+ $([<$elem $elem>]: Encode + EncodeLike<$elem>,)+>
				EncodeLikeTuple<($($elem,)+)> for
				($([<$elem $elem>],)+) {}
			impl<$($elem: Encode,)+ $([<$elem $elem>]: Encode + EncodeLike<$elem>,)+>
				EncodeLikeTuple<($($elem,)+)> for
				&($([<$elem $elem>],)+) {}
		}
	};
}

impl_encode_like_tuples!(A);
impl_encode_like_tuples!(A, B);
impl_encode_like_tuples!(A, B, C);
impl_encode_like_tuples!(A, B, C, D);
impl_encode_like_tuples!(A, B, C, D, E);
impl_encode_like_tuples!(A, B, C, D, E, F);
impl_encode_like_tuples!(A, B, C, D, E, F, G);
impl_encode_like_tuples!(A, B, C, D, E, F, G, H);
impl_encode_like_tuples!(A, B, C, D, E, F, G, H, I);
impl_encode_like_tuples!(A, B, C, D, E, F, G, H, I, J);
impl_encode_like_tuples!(A, B, C, D, E, F, G, H, I, J, K);
impl_encode_like_tuples!(A, B, C, D, E, F, G, H, I, J, K, L);
impl_encode_like_tuples!(A, B, C, D, E, F, G, H, I, J, K, L, M);
impl_encode_like_tuples!(A, B, C, D, E, F, G, H, I, J, K, L, M, O);
impl_encode_like_tuples!(A, B, C, D, E, F, G, H, I, J, K, L, M, O, P);
impl_encode_like_tuples!(A, B, C, D, E, F, G, H, I, J, K, L, M, O, P, Q);
impl_encode_like_tuples!(A, B, C, D, E, F, G, H, I, J, K, L, M, O, P, Q, R);

/// Trait to indicate that a tuple can be converted into an iterator of a vector of encoded bytes.
pub trait TupleToEncodedIter {
	fn to_encoded_iter(&self) -> sp_std::vec::IntoIter<Vec<u8>>;
}

#[impl_trait_for_tuples::impl_for_tuples(1, 18)]
#[tuple_types_custom_trait_bound(Encode)]
impl TupleToEncodedIter for Tuple {
	fn to_encoded_iter(&self) -> sp_std::vec::IntoIter<Vec<u8>> {
		[for_tuples!( #(self.Tuple.encode()),* )]
			.to_vec()
			.into_iter()
	}
}

impl<T: TupleToEncodedIter> TupleToEncodedIter for &T {
	fn to_encoded_iter(&self) -> sp_std::vec::IntoIter<Vec<u8>> {
		(*self).to_encoded_iter()
	}
}

/// A trait that indicates the hashers for the keys generated are all reversible.
pub trait ReversibleKeyGenerator: KeyGenerator {
	type ReversibleHasher;
	fn decode_final_key(key_material: &[u8]) -> Result<(Self::Key, &[u8]), codec::Error>;
}

impl<H: ReversibleStorageHasher, K: FullCodec + StaticTypeInfo> ReversibleKeyGenerator for Key<H, K> {
	type ReversibleHasher = H;

	fn decode_final_key(key_material: &[u8]) -> Result<(Self::Key, &[u8]), codec::Error> {
		let mut current_key_material = Self::ReversibleHasher::reverse(key_material);
		let key = K::decode(&mut current_key_material)?;
		Ok((key, current_key_material))
	}
}

#[impl_trait_for_tuples::impl_for_tuples(2, 18)]
#[tuple_types_custom_trait_bound(ReversibleKeyGenerator + KeyGeneratorInner)]
impl ReversibleKeyGenerator for Tuple {
	for_tuples!( type ReversibleHasher = ( #(Tuple::ReversibleHasher),* ); );

	fn decode_final_key(key_material: &[u8]) -> Result<(Self::Key, &[u8]), codec::Error> {
		let mut current_key_material = key_material;
		Ok((
			(for_tuples!{
				#({
					let (key, material) = Tuple::decode_final_key(current_key_material)?;
					current_key_material = material;
					key
				}),*
			}),
			current_key_material,
		))
	}
}

/// Trait indicating whether a KeyGenerator has the prefix P.
pub trait HasKeyPrefix<P>: KeyGenerator {
	type Suffix;

	fn partial_key(prefix: P) -> Vec<u8>;
}

/// Trait indicating whether a ReversibleKeyGenerator has the prefix P.
pub trait HasReversibleKeyPrefix<P>: ReversibleKeyGenerator + HasKeyPrefix<P> {
	fn decode_partial_key(key_material: &[u8]) -> Result<Self::Suffix, codec::Error>;
}

<<<<<<< HEAD
macro_rules! impl_key_prefix_for {
	(($($keygen:ident),+), ($($prefix:ident),+), ($($suffix:ident),+)) => {
		paste! {
			impl<
				$($keygen: FullCodec + StaticTypeInfo,)+
				$( [<$keygen $keygen>]: StorageHasher,)+
				$( [<KArg $prefix>]: EncodeLike<$prefix> ),+
			> HasKeyPrefix<($( [<KArg $prefix>] ),+)> for ($(Key<[<$keygen $keygen>], $keygen>),+) {
				type Suffix = ($($suffix),+);

				fn partial_key(prefix: ($( [<KArg $prefix>] ),+)) -> Vec<u8> {
					<($(Key<[<$prefix $prefix>], $prefix>),+)>::final_key(prefix)
				}
			}

			impl<
				$($keygen: FullCodec + StaticTypeInfo,)+
				$( [<$keygen $keygen>]: ReversibleStorageHasher,)+
				$( [<KArg $prefix>]: EncodeLike<$prefix> ),+
			> HasReversibleKeyPrefix<($( [<KArg $prefix>] ),+)> for
				($(Key<[<$keygen $keygen>], $keygen>),+)
			{
				fn decode_partial_key(key_material: &[u8]) -> Result<Self::Suffix, codec::Error> {
					<($(Key<[<$suffix $suffix>], $suffix>),+)>::decode_final_key(key_material).map(|k| k.0)
				}
			}
		}
	};
	(($($keygen:ident),+), $prefix:ident, ($($suffix:ident),+)) => {
		paste! {
			impl<
				$($keygen: FullCodec + StaticTypeInfo,)+
				$( [<$keygen $keygen>]: StorageHasher,)+
				[<KArg $prefix>]: EncodeLike<$prefix>
			> HasKeyPrefix<( [<KArg $prefix>] ,)> for ($(Key<[<$keygen $keygen>], $keygen>),+) {
				type Suffix = ($($suffix),+);

				fn partial_key(prefix: ( [<KArg $prefix>] ,)) -> Vec<u8> {
					<Key<[<$prefix $prefix>], $prefix>>::final_key(prefix)
				}
			}

			impl<
				$($keygen: FullCodec + StaticTypeInfo,)+
				$( [<$keygen $keygen>]: ReversibleStorageHasher,)+
				[<KArg $prefix>]: EncodeLike<$prefix>
			> HasReversibleKeyPrefix<( [<KArg $prefix>] ,)> for
				($(Key<[<$keygen $keygen>], $keygen>),+)
			{
				fn decode_partial_key(key_material: &[u8]) -> Result<Self::Suffix, codec::Error> {
					<($(Key<[<$suffix $suffix>], $suffix>),+)>::decode_final_key(key_material).map(|k| k.0)
				}
			}
		}
	};
	(($($keygen:ident),+), ($($prefix:ident),+), $suffix:ident) => {
		paste! {
			impl<
				$($keygen: FullCodec + StaticTypeInfo,)+
				$( [<$keygen $keygen>]: StorageHasher,)+
				$( [<KArg $prefix>]: EncodeLike<$prefix> ),+
			> HasKeyPrefix<($( [<KArg $prefix>] ),+)> for ($(Key<[<$keygen $keygen>], $keygen>),+) {
				type Suffix = $suffix;

				fn partial_key(prefix: ($( [<KArg $prefix>] ),+)) -> Vec<u8> {
					<($(Key<[<$prefix $prefix>], $prefix>),+)>::final_key(prefix)
				}
			}

			impl<
				$($keygen: FullCodec + StaticTypeInfo,)+
				$( [<$keygen $keygen>]: ReversibleStorageHasher,)+
				$( [<KArg $prefix>]: EncodeLike<$prefix> ),+
			> HasReversibleKeyPrefix<($( [<KArg $prefix>] ),+)> for
				($(Key<[<$keygen $keygen>], $keygen>),+)
			{
				fn decode_partial_key(key_material: &[u8]) -> Result<Self::Suffix, codec::Error> {
					<Key<[<$suffix $suffix>], $suffix>>::decode_final_key(key_material).map(|k| k.0)
				}
			}
		}
	};
}

impl<A, B, X, Y, KArg> HasKeyPrefix<(KArg,)> for (Key<X, A>, Key<Y, B>)
where
	A: FullCodec + StaticTypeInfo,
	B: FullCodec + StaticTypeInfo,
	X: StorageHasher,
	Y: StorageHasher,
	KArg: EncodeLike<A>,
{
	type Suffix = B;

	fn partial_key(prefix: (KArg,)) -> Vec<u8> {
		<Key<X, A>>::final_key(prefix)
	}
}

impl<A, B, X, Y, KArg> HasReversibleKeyPrefix<(KArg,)> for (Key<X, A>, Key<Y, B>)
where
	A: FullCodec + StaticTypeInfo,
	B: FullCodec + StaticTypeInfo,
	X: ReversibleStorageHasher,
	Y: ReversibleStorageHasher,
	KArg: EncodeLike<A>,
{
	fn decode_partial_key(key_material: &[u8]) -> Result<B, codec::Error> {
		<Key<Y, B>>::decode_final_key(key_material).map(|k| k.0)
	}
}

impl_key_prefix_for!((A, B, C), (A, B), C);
impl_key_prefix_for!((A, B, C), A, (B, C));
impl_key_prefix_for!((A, B, C, D), (A, B, C), D);
impl_key_prefix_for!((A, B, C, D), (A, B), (C, D));
impl_key_prefix_for!((A, B, C, D), A, (B, C, D));
impl_key_prefix_for!((A, B, C, D, E), (A, B, C, D), E);
impl_key_prefix_for!((A, B, C, D, E), (A, B, C), (D, E));
impl_key_prefix_for!((A, B, C, D, E), (A, B), (C, D, E));
impl_key_prefix_for!((A, B, C, D, E), A, (B, C, D, E));
impl_key_prefix_for!((A, B, C, D, E, F), (A, B, C, D, E), F);
impl_key_prefix_for!((A, B, C, D, E, F), (A, B, C, D), (E, F));
impl_key_prefix_for!((A, B, C, D, E, F), (A, B, C), (D, E, F));
impl_key_prefix_for!((A, B, C, D, E, F), (A, B), (C, D, E, F));
impl_key_prefix_for!((A, B, C, D, E, F), A, (B, C, D, E, F));
impl_key_prefix_for!((A, B, C, D, E, F, G), (A, B, C, D, E, F), G);
impl_key_prefix_for!((A, B, C, D, E, F, G), (A, B, C, D, E), (F, G));
impl_key_prefix_for!((A, B, C, D, E, F, G), (A, B, C, D), (E, F, G));
impl_key_prefix_for!((A, B, C, D, E, F, G), (A, B, C), (D, E, F, G));
impl_key_prefix_for!((A, B, C, D, E, F, G), (A, B), (C, D, E, F, G));
impl_key_prefix_for!((A, B, C, D, E, F, G), A, (B, C, D, E, F, G));
impl_key_prefix_for!((A, B, C, D, E, F, G, H), (A, B, C, D, E, F, G), H);
impl_key_prefix_for!((A, B, C, D, E, F, G, H), (A, B, C, D, E, F), (G, H));
impl_key_prefix_for!((A, B, C, D, E, F, G, H), (A, B, C, D, E), (F, G, H));
impl_key_prefix_for!((A, B, C, D, E, F, G, H), (A, B, C, D), (E, F, G, H));
impl_key_prefix_for!((A, B, C, D, E, F, G, H), (A, B, C), (D, E, F, G, H));
impl_key_prefix_for!((A, B, C, D, E, F, G, H), (A, B), (C, D, E, F, G, H));
impl_key_prefix_for!((A, B, C, D, E, F, G, H), A, (B, C, D, E, F, G, H));
impl_key_prefix_for!((A, B, C, D, E, F, G, H, I), (A, B, C, D, E, F, G, H), I);
impl_key_prefix_for!((A, B, C, D, E, F, G, H, I), (A, B, C, D, E, F, G), (H, I));
impl_key_prefix_for!((A, B, C, D, E, F, G, H, I), (A, B, C, D, E, F), (G, H, I));
impl_key_prefix_for!((A, B, C, D, E, F, G, H, I), (A, B, C, D, E), (F, G, H, I));
impl_key_prefix_for!((A, B, C, D, E, F, G, H, I), (A, B, C, D), (E, F, G, H, I));
impl_key_prefix_for!((A, B, C, D, E, F, G, H, I), (A, B, C), (D, E, F, G, H, I));
impl_key_prefix_for!((A, B, C, D, E, F, G, H, I), (A, B), (C, D, E, F, G, H, I));
impl_key_prefix_for!((A, B, C, D, E, F, G, H, I), A, (B, C, D, E, F, G, H, I));
impl_key_prefix_for!(
	(A, B, C, D, E, F, G, H, I, J),
	(A, B, C, D, E, F, G, H, I),
	J
);
impl_key_prefix_for!(
	(A, B, C, D, E, F, G, H, I, J),
	(A, B, C, D, E, F, G, H),
	(I, J)
);
impl_key_prefix_for!(
	(A, B, C, D, E, F, G, H, I, J),
	(A, B, C, D, E, F, G),
	(H, I, J)
);
impl_key_prefix_for!(
	(A, B, C, D, E, F, G, H, I, J),
	(A, B, C, D, E, F),
	(G, H, I, J)
);
impl_key_prefix_for!(
	(A, B, C, D, E, F, G, H, I, J),
	(A, B, C, D, E),
	(F, G, H, I, J)
);
impl_key_prefix_for!(
	(A, B, C, D, E, F, G, H, I, J),
	(A, B, C, D),
	(E, F, G, H, I, J)
);
impl_key_prefix_for!(
	(A, B, C, D, E, F, G, H, I, J),
	(A, B, C),
	(D, E, F, G, H, I, J)
);
impl_key_prefix_for!(
	(A, B, C, D, E, F, G, H, I, J),
	(A, B),
	(C, D, E, F, G, H, I, J)
);
impl_key_prefix_for!(
	(A, B, C, D, E, F, G, H, I, J),
	A,
	(B, C, D, E, F, G, H, I, J)
);
impl_key_prefix_for!(
	(A, B, C, D, E, F, G, H, I, J, K),
	(A, B, C, D, E, F, G, H, I, J),
	K
);
impl_key_prefix_for!(
	(A, B, C, D, E, F, G, H, I, J, K),
	(A, B, C, D, E, F, G, H, I),
	(J, K)
);
impl_key_prefix_for!(
	(A, B, C, D, E, F, G, H, I, J, K),
	(A, B, C, D, E, F, G, H),
	(I, J, K)
);
impl_key_prefix_for!(
	(A, B, C, D, E, F, G, H, I, J, K),
	(A, B, C, D, E, F, G),
	(H, I, J, K)
);
impl_key_prefix_for!(
	(A, B, C, D, E, F, G, H, I, J, K),
	(A, B, C, D, E, F),
	(G, H, I, J, K)
);
impl_key_prefix_for!(
	(A, B, C, D, E, F, G, H, I, J, K),
	(A, B, C, D, E),
	(F, G, H, I, J, K)
);
impl_key_prefix_for!(
	(A, B, C, D, E, F, G, H, I, J, K),
	(A, B, C, D),
	(E, F, G, H, I, J, K)
);
impl_key_prefix_for!(
	(A, B, C, D, E, F, G, H, I, J, K),
	(A, B, C),
	(D, E, F, G, H, I, J, K)
);
impl_key_prefix_for!(
	(A, B, C, D, E, F, G, H, I, J, K),
	(A, B),
	(C, D, E, F, G, H, I, J, K)
);
impl_key_prefix_for!(
	(A, B, C, D, E, F, G, H, I, J, K),
	A,
	(B, C, D, E, F, G, H, I, J, K)
);
impl_key_prefix_for!(
	(A, B, C, D, E, F, G, H, I, J, K, L),
	(A, B, C, D, E, F, G, H, I, J, K),
	L
);
impl_key_prefix_for!(
	(A, B, C, D, E, F, G, H, I, J, K, L),
	(A, B, C, D, E, F, G, H, I, J),
	(K, L)
);
impl_key_prefix_for!(
	(A, B, C, D, E, F, G, H, I, J, K, L),
	(A, B, C, D, E, F, G, H, I),
	(J, K, L)
);
impl_key_prefix_for!(
	(A, B, C, D, E, F, G, H, I, J, K, L),
	(A, B, C, D, E, F, G, H),
	(I, J, K, L)
);
impl_key_prefix_for!(
	(A, B, C, D, E, F, G, H, I, J, K, L),
	(A, B, C, D, E, F, G),
	(H, I, J, K, L)
);
impl_key_prefix_for!(
	(A, B, C, D, E, F, G, H, I, J, K, L),
	(A, B, C, D, E, F),
	(G, H, I, J, K, L)
);
impl_key_prefix_for!(
	(A, B, C, D, E, F, G, H, I, J, K, L),
	(A, B, C, D, E),
	(F, G, H, I, J, K, L)
);
impl_key_prefix_for!(
	(A, B, C, D, E, F, G, H, I, J, K, L),
	(A, B, C, D),
	(E, F, G, H, I, J, K, L)
);
impl_key_prefix_for!(
	(A, B, C, D, E, F, G, H, I, J, K, L),
	(A, B, C),
	(D, E, F, G, H, I, J, K, L)
);
impl_key_prefix_for!(
	(A, B, C, D, E, F, G, H, I, J, K, L),
	(A, B),
	(C, D, E, F, G, H, I, J, K, L)
);
impl_key_prefix_for!(
	(A, B, C, D, E, F, G, H, I, J, K, L),
	A,
	(B, C, D, E, F, G, H, I, J, K, L)
);
impl_key_prefix_for!(
	(A, B, C, D, E, F, G, H, I, J, K, L, M),
	(A, B, C, D, E, F, G, H, I, J, K, L),
	M
);
impl_key_prefix_for!(
	(A, B, C, D, E, F, G, H, I, J, K, L, M),
	(A, B, C, D, E, F, G, H, I, J, K),
	(L, M)
);
impl_key_prefix_for!(
	(A, B, C, D, E, F, G, H, I, J, K, L, M),
	(A, B, C, D, E, F, G, H, I, J),
	(K, L, M)
);
impl_key_prefix_for!(
	(A, B, C, D, E, F, G, H, I, J, K, L, M),
	(A, B, C, D, E, F, G, H, I),
	(J, K, L, M)
);
impl_key_prefix_for!(
	(A, B, C, D, E, F, G, H, I, J, K, L, M),
	(A, B, C, D, E, F, G, H),
	(I, J, K, L, M)
);
impl_key_prefix_for!(
	(A, B, C, D, E, F, G, H, I, J, K, L, M),
	(A, B, C, D, E, F, G),
	(H, I, J, K, L, M)
);
impl_key_prefix_for!(
	(A, B, C, D, E, F, G, H, I, J, K, L, M),
	(A, B, C, D, E, F),
	(G, H, I, J, K, L, M)
);
impl_key_prefix_for!(
	(A, B, C, D, E, F, G, H, I, J, K, L, M),
	(A, B, C, D, E),
	(F, G, H, I, J, K, L, M)
);
impl_key_prefix_for!(
	(A, B, C, D, E, F, G, H, I, J, K, L, M),
	(A, B, C, D),
	(E, F, G, H, I, J, K, L, M)
);
impl_key_prefix_for!(
	(A, B, C, D, E, F, G, H, I, J, K, L, M),
	(A, B, C),
	(D, E, F, G, H, I, J, K, L, M)
);
impl_key_prefix_for!(
	(A, B, C, D, E, F, G, H, I, J, K, L, M),
	(A, B),
	(C, D, E, F, G, H, I, J, K, L, M)
);
impl_key_prefix_for!(
	(A, B, C, D, E, F, G, H, I, J, K, L, M),
	A,
	(B, C, D, E, F, G, H, I, J, K, L, M)
);
impl_key_prefix_for!(
	(A, B, C, D, E, F, G, H, I, J, K, L, M, N),
	(A, B, C, D, E, F, G, H, I, J, K, L, M),
	N
);
impl_key_prefix_for!(
	(A, B, C, D, E, F, G, H, I, J, K, L, M, N),
	(A, B, C, D, E, F, G, H, I, J, K, L),
	(M, N)
);
impl_key_prefix_for!(
	(A, B, C, D, E, F, G, H, I, J, K, L, M, N),
	(A, B, C, D, E, F, G, H, I, J, K),
	(L, M, N)
);
impl_key_prefix_for!(
	(A, B, C, D, E, F, G, H, I, J, K, L, M, N),
	(A, B, C, D, E, F, G, H, I, J),
	(K, L, M, N)
);
impl_key_prefix_for!(
	(A, B, C, D, E, F, G, H, I, J, K, L, M, N),
	(A, B, C, D, E, F, G, H, I),
	(J, K, L, M, N)
);
impl_key_prefix_for!(
	(A, B, C, D, E, F, G, H, I, J, K, L, M, N),
	(A, B, C, D, E, F, G, H),
	(I, J, K, L, M, N)
);
impl_key_prefix_for!(
	(A, B, C, D, E, F, G, H, I, J, K, L, M, N),
	(A, B, C, D, E, F, G),
	(H, I, J, K, L, M, N)
);
impl_key_prefix_for!(
	(A, B, C, D, E, F, G, H, I, J, K, L, M, N),
	(A, B, C, D, E, F),
	(G, H, I, J, K, L, M, N)
);
impl_key_prefix_for!(
	(A, B, C, D, E, F, G, H, I, J, K, L, M, N),
	(A, B, C, D, E),
	(F, G, H, I, J, K, L, M, N)
);
impl_key_prefix_for!(
	(A, B, C, D, E, F, G, H, I, J, K, L, M, N),
	(A, B, C, D),
	(E, F, G, H, I, J, K, L, M, N)
);
impl_key_prefix_for!(
	(A, B, C, D, E, F, G, H, I, J, K, L, M, N),
	(A, B, C),
	(D, E, F, G, H, I, J, K, L, M, N)
);
impl_key_prefix_for!(
	(A, B, C, D, E, F, G, H, I, J, K, L, M, N),
	(A, B),
	(C, D, E, F, G, H, I, J, K, L, M, N)
);
impl_key_prefix_for!(
	(A, B, C, D, E, F, G, H, I, J, K, L, M, N),
	A,
	(B, C, D, E, F, G, H, I, J, K, L, M, N)
);
impl_key_prefix_for!(
	(A, B, C, D, E, F, G, H, I, J, K, L, M, N, O),
	(A, B, C, D, E, F, G, H, I, J, K, L, M, N),
	O
);
impl_key_prefix_for!(
	(A, B, C, D, E, F, G, H, I, J, K, L, M, N, O),
	(A, B, C, D, E, F, G, H, I, J, K, L, M),
	(N, O)
);
impl_key_prefix_for!(
	(A, B, C, D, E, F, G, H, I, J, K, L, M, N, O),
	(A, B, C, D, E, F, G, H, I, J, K, L),
	(M, N, O)
);
impl_key_prefix_for!(
	(A, B, C, D, E, F, G, H, I, J, K, L, M, N, O),
	(A, B, C, D, E, F, G, H, I, J, K),
	(L, M, N, O)
);
impl_key_prefix_for!(
	(A, B, C, D, E, F, G, H, I, J, K, L, M, N, O),
	(A, B, C, D, E, F, G, H, I, J),
	(K, L, M, N, O)
);
impl_key_prefix_for!(
	(A, B, C, D, E, F, G, H, I, J, K, L, M, N, O),
	(A, B, C, D, E, F, G, H, I),
	(J, K, L, M, N, O)
);
impl_key_prefix_for!(
	(A, B, C, D, E, F, G, H, I, J, K, L, M, N, O),
	(A, B, C, D, E, F, G, H),
	(I, J, K, L, M, N, O)
);
impl_key_prefix_for!(
	(A, B, C, D, E, F, G, H, I, J, K, L, M, N, O),
	(A, B, C, D, E, F, G),
	(H, I, J, K, L, M, N, O)
);
impl_key_prefix_for!(
	(A, B, C, D, E, F, G, H, I, J, K, L, M, N, O),
	(A, B, C, D, E, F),
	(G, H, I, J, K, L, M, N, O)
);
impl_key_prefix_for!(
	(A, B, C, D, E, F, G, H, I, J, K, L, M, N, O),
	(A, B, C, D, E),
	(F, G, H, I, J, K, L, M, N, O)
);
impl_key_prefix_for!(
	(A, B, C, D, E, F, G, H, I, J, K, L, M, N, O),
	(A, B, C, D),
	(E, F, G, H, I, J, K, L, M, N, O)
);
impl_key_prefix_for!(
	(A, B, C, D, E, F, G, H, I, J, K, L, M, N, O),
	(A, B, C),
	(D, E, F, G, H, I, J, K, L, M, N, O)
);
impl_key_prefix_for!(
	(A, B, C, D, E, F, G, H, I, J, K, L, M, N, O),
	(A, B),
	(C, D, E, F, G, H, I, J, K, L, M, N, O)
);
impl_key_prefix_for!(
	(A, B, C, D, E, F, G, H, I, J, K, L, M, N, O),
	A,
	(B, C, D, E, F, G, H, I, J, K, L, M, N, O)
);
impl_key_prefix_for!(
	(A, B, C, D, E, F, G, H, I, J, K, L, M, N, O, P),
	(A, B, C, D, E, F, G, H, I, J, K, L, M, N, O),
	P
);
impl_key_prefix_for!(
	(A, B, C, D, E, F, G, H, I, J, K, L, M, N, O, P),
	(A, B, C, D, E, F, G, H, I, J, K, L, M, N),
	(O, P)
);
impl_key_prefix_for!(
	(A, B, C, D, E, F, G, H, I, J, K, L, M, N, O, P),
	(A, B, C, D, E, F, G, H, I, J, K, L, M),
	(N, O, P)
);
impl_key_prefix_for!(
	(A, B, C, D, E, F, G, H, I, J, K, L, M, N, O, P),
	(A, B, C, D, E, F, G, H, I, J, K, L),
	(M, N, O, P)
);
impl_key_prefix_for!(
	(A, B, C, D, E, F, G, H, I, J, K, L, M, N, O, P),
	(A, B, C, D, E, F, G, H, I, J, K),
	(L, M, N, O, P)
);
impl_key_prefix_for!(
	(A, B, C, D, E, F, G, H, I, J, K, L, M, N, O, P),
	(A, B, C, D, E, F, G, H, I, J),
	(K, L, M, N, O, P)
);
impl_key_prefix_for!(
	(A, B, C, D, E, F, G, H, I, J, K, L, M, N, O, P),
	(A, B, C, D, E, F, G, H, I),
	(J, K, L, M, N, O, P)
);
impl_key_prefix_for!(
	(A, B, C, D, E, F, G, H, I, J, K, L, M, N, O, P),
	(A, B, C, D, E, F, G, H),
	(I, J, K, L, M, N, O, P)
);
impl_key_prefix_for!(
	(A, B, C, D, E, F, G, H, I, J, K, L, M, N, O, P),
	(A, B, C, D, E, F, G),
	(H, I, J, K, L, M, N, O, P)
);
impl_key_prefix_for!(
	(A, B, C, D, E, F, G, H, I, J, K, L, M, N, O, P),
	(A, B, C, D, E, F),
	(G, H, I, J, K, L, M, N, O, P)
);
impl_key_prefix_for!(
	(A, B, C, D, E, F, G, H, I, J, K, L, M, N, O, P),
	(A, B, C, D, E),
	(F, G, H, I, J, K, L, M, N, O, P)
);
impl_key_prefix_for!(
	(A, B, C, D, E, F, G, H, I, J, K, L, M, N, O, P),
	(A, B, C, D),
	(E, F, G, H, I, J, K, L, M, N, O, P)
);
impl_key_prefix_for!(
	(A, B, C, D, E, F, G, H, I, J, K, L, M, N, O, P),
	(A, B, C),
	(D, E, F, G, H, I, J, K, L, M, N, O, P)
);
impl_key_prefix_for!(
	(A, B, C, D, E, F, G, H, I, J, K, L, M, N, O, P),
	(A, B),
	(C, D, E, F, G, H, I, J, K, L, M, N, O, P)
);
impl_key_prefix_for!(
	(A, B, C, D, E, F, G, H, I, J, K, L, M, N, O, P),
	A,
	(B, C, D, E, F, G, H, I, J, K, L, M, N, O, P)
);
impl_key_prefix_for!(
	(A, B, C, D, E, F, G, H, I, J, K, L, M, N, O, P, Q),
	(A, B, C, D, E, F, G, H, I, J, K, L, M, N, O, P),
	Q
);
impl_key_prefix_for!(
	(A, B, C, D, E, F, G, H, I, J, K, L, M, N, O, P, Q),
	(A, B, C, D, E, F, G, H, I, J, K, L, M, N, O),
	(P, Q)
);
impl_key_prefix_for!(
	(A, B, C, D, E, F, G, H, I, J, K, L, M, N, O, P, Q),
	(A, B, C, D, E, F, G, H, I, J, K, L, M, N),
	(O, P, Q)
);
impl_key_prefix_for!(
	(A, B, C, D, E, F, G, H, I, J, K, L, M, N, O, P, Q),
	(A, B, C, D, E, F, G, H, I, J, K, L, M),
	(N, O, P, Q)
);
impl_key_prefix_for!(
	(A, B, C, D, E, F, G, H, I, J, K, L, M, N, O, P, Q),
	(A, B, C, D, E, F, G, H, I, J, K, L),
	(M, N, O, P, Q)
);
impl_key_prefix_for!(
	(A, B, C, D, E, F, G, H, I, J, K, L, M, N, O, P, Q),
	(A, B, C, D, E, F, G, H, I, J, K),
	(L, M, N, O, P, Q)
);
impl_key_prefix_for!(
	(A, B, C, D, E, F, G, H, I, J, K, L, M, N, O, P, Q),
	(A, B, C, D, E, F, G, H, I, J),
	(K, L, M, N, O, P, Q)
);
impl_key_prefix_for!(
	(A, B, C, D, E, F, G, H, I, J, K, L, M, N, O, P, Q),
	(A, B, C, D, E, F, G, H, I),
	(J, K, L, M, N, O, P, Q)
);
impl_key_prefix_for!(
	(A, B, C, D, E, F, G, H, I, J, K, L, M, N, O, P, Q),
	(A, B, C, D, E, F, G, H),
	(I, J, K, L, M, N, O, P, Q)
);
impl_key_prefix_for!(
	(A, B, C, D, E, F, G, H, I, J, K, L, M, N, O, P, Q),
	(A, B, C, D, E, F, G),
	(H, I, J, K, L, M, N, O, P, Q)
);
impl_key_prefix_for!(
	(A, B, C, D, E, F, G, H, I, J, K, L, M, N, O, P, Q),
	(A, B, C, D, E, F),
	(G, H, I, J, K, L, M, N, O, P, Q)
);
impl_key_prefix_for!(
	(A, B, C, D, E, F, G, H, I, J, K, L, M, N, O, P, Q),
	(A, B, C, D, E),
	(F, G, H, I, J, K, L, M, N, O, P, Q)
);
impl_key_prefix_for!(
	(A, B, C, D, E, F, G, H, I, J, K, L, M, N, O, P, Q),
	(A, B, C, D),
	(E, F, G, H, I, J, K, L, M, N, O, P, Q)
);
impl_key_prefix_for!(
	(A, B, C, D, E, F, G, H, I, J, K, L, M, N, O, P, Q),
	(A, B, C),
	(D, E, F, G, H, I, J, K, L, M, N, O, P, Q)
);
impl_key_prefix_for!(
	(A, B, C, D, E, F, G, H, I, J, K, L, M, N, O, P, Q),
	(A, B),
	(C, D, E, F, G, H, I, J, K, L, M, N, O, P, Q)
);
impl_key_prefix_for!(
	(A, B, C, D, E, F, G, H, I, J, K, L, M, N, O, P, Q),
	A,
	(B, C, D, E, F, G, H, I, J, K, L, M, N, O, P, Q)
);
impl_key_prefix_for!(
	(A, B, C, D, E, F, G, H, I, J, K, L, M, N, O, P, Q, R),
	(A, B, C, D, E, F, G, H, I, J, K, L, M, N, O, P, Q),
	R
);
impl_key_prefix_for!(
	(A, B, C, D, E, F, G, H, I, J, K, L, M, N, O, P, Q, R),
	(A, B, C, D, E, F, G, H, I, J, K, L, M, N, O, P),
	(Q, R)
);
impl_key_prefix_for!(
	(A, B, C, D, E, F, G, H, I, J, K, L, M, N, O, P, Q, R),
	(A, B, C, D, E, F, G, H, I, J, K, L, M, N, O),
	(P, Q, R)
);
impl_key_prefix_for!(
	(A, B, C, D, E, F, G, H, I, J, K, L, M, N, O, P, Q, R),
	(A, B, C, D, E, F, G, H, I, J, K, L, M, N),
	(O, P, Q, R)
);
impl_key_prefix_for!(
	(A, B, C, D, E, F, G, H, I, J, K, L, M, N, O, P, Q, R),
	(A, B, C, D, E, F, G, H, I, J, K, L, M),
	(N, O, P, Q, R)
);
impl_key_prefix_for!(
	(A, B, C, D, E, F, G, H, I, J, K, L, M, N, O, P, Q, R),
	(A, B, C, D, E, F, G, H, I, J, K, L),
	(M, N, O, P, Q, R)
);
impl_key_prefix_for!(
	(A, B, C, D, E, F, G, H, I, J, K, L, M, N, O, P, Q, R),
	(A, B, C, D, E, F, G, H, I, J, K),
	(L, M, N, O, P, Q, R)
);
impl_key_prefix_for!(
	(A, B, C, D, E, F, G, H, I, J, K, L, M, N, O, P, Q, R),
	(A, B, C, D, E, F, G, H, I, J),
	(K, L, M, N, O, P, Q, R)
);
impl_key_prefix_for!(
	(A, B, C, D, E, F, G, H, I, J, K, L, M, N, O, P, Q, R),
	(A, B, C, D, E, F, G, H, I),
	(J, K, L, M, N, O, P, Q, R)
);
impl_key_prefix_for!(
	(A, B, C, D, E, F, G, H, I, J, K, L, M, N, O, P, Q, R),
	(A, B, C, D, E, F, G, H),
	(I, J, K, L, M, N, O, P, Q, R)
);
impl_key_prefix_for!(
	(A, B, C, D, E, F, G, H, I, J, K, L, M, N, O, P, Q, R),
	(A, B, C, D, E, F, G),
	(H, I, J, K, L, M, N, O, P, Q, R)
);
impl_key_prefix_for!(
	(A, B, C, D, E, F, G, H, I, J, K, L, M, N, O, P, Q, R),
	(A, B, C, D, E, F),
	(G, H, I, J, K, L, M, N, O, P, Q, R)
);
impl_key_prefix_for!(
	(A, B, C, D, E, F, G, H, I, J, K, L, M, N, O, P, Q, R),
	(A, B, C, D, E),
	(F, G, H, I, J, K, L, M, N, O, P, Q, R)
);
impl_key_prefix_for!(
	(A, B, C, D, E, F, G, H, I, J, K, L, M, N, O, P, Q, R),
	(A, B, C, D),
	(E, F, G, H, I, J, K, L, M, N, O, P, Q, R)
);
impl_key_prefix_for!(
	(A, B, C, D, E, F, G, H, I, J, K, L, M, N, O, P, Q, R),
	(A, B, C),
	(D, E, F, G, H, I, J, K, L, M, N, O, P, Q, R)
);
impl_key_prefix_for!(
	(A, B, C, D, E, F, G, H, I, J, K, L, M, N, O, P, Q, R),
	(A, B),
	(C, D, E, F, G, H, I, J, K, L, M, N, O, P, Q, R)
);
impl_key_prefix_for!(
	(A, B, C, D, E, F, G, H, I, J, K, L, M, N, O, P, Q, R),
	A,
	(B, C, D, E, F, G, H, I, J, K, L, M, N, O, P, Q, R)
);
=======
frame_support_procedural::impl_key_prefix_for_tuples!();
>>>>>>> 24a92c32
<|MERGE_RESOLUTION|>--- conflicted
+++ resolved
@@ -271,739 +271,4 @@
 	fn decode_partial_key(key_material: &[u8]) -> Result<Self::Suffix, codec::Error>;
 }
 
-<<<<<<< HEAD
-macro_rules! impl_key_prefix_for {
-	(($($keygen:ident),+), ($($prefix:ident),+), ($($suffix:ident),+)) => {
-		paste! {
-			impl<
-				$($keygen: FullCodec + StaticTypeInfo,)+
-				$( [<$keygen $keygen>]: StorageHasher,)+
-				$( [<KArg $prefix>]: EncodeLike<$prefix> ),+
-			> HasKeyPrefix<($( [<KArg $prefix>] ),+)> for ($(Key<[<$keygen $keygen>], $keygen>),+) {
-				type Suffix = ($($suffix),+);
-
-				fn partial_key(prefix: ($( [<KArg $prefix>] ),+)) -> Vec<u8> {
-					<($(Key<[<$prefix $prefix>], $prefix>),+)>::final_key(prefix)
-				}
-			}
-
-			impl<
-				$($keygen: FullCodec + StaticTypeInfo,)+
-				$( [<$keygen $keygen>]: ReversibleStorageHasher,)+
-				$( [<KArg $prefix>]: EncodeLike<$prefix> ),+
-			> HasReversibleKeyPrefix<($( [<KArg $prefix>] ),+)> for
-				($(Key<[<$keygen $keygen>], $keygen>),+)
-			{
-				fn decode_partial_key(key_material: &[u8]) -> Result<Self::Suffix, codec::Error> {
-					<($(Key<[<$suffix $suffix>], $suffix>),+)>::decode_final_key(key_material).map(|k| k.0)
-				}
-			}
-		}
-	};
-	(($($keygen:ident),+), $prefix:ident, ($($suffix:ident),+)) => {
-		paste! {
-			impl<
-				$($keygen: FullCodec + StaticTypeInfo,)+
-				$( [<$keygen $keygen>]: StorageHasher,)+
-				[<KArg $prefix>]: EncodeLike<$prefix>
-			> HasKeyPrefix<( [<KArg $prefix>] ,)> for ($(Key<[<$keygen $keygen>], $keygen>),+) {
-				type Suffix = ($($suffix),+);
-
-				fn partial_key(prefix: ( [<KArg $prefix>] ,)) -> Vec<u8> {
-					<Key<[<$prefix $prefix>], $prefix>>::final_key(prefix)
-				}
-			}
-
-			impl<
-				$($keygen: FullCodec + StaticTypeInfo,)+
-				$( [<$keygen $keygen>]: ReversibleStorageHasher,)+
-				[<KArg $prefix>]: EncodeLike<$prefix>
-			> HasReversibleKeyPrefix<( [<KArg $prefix>] ,)> for
-				($(Key<[<$keygen $keygen>], $keygen>),+)
-			{
-				fn decode_partial_key(key_material: &[u8]) -> Result<Self::Suffix, codec::Error> {
-					<($(Key<[<$suffix $suffix>], $suffix>),+)>::decode_final_key(key_material).map(|k| k.0)
-				}
-			}
-		}
-	};
-	(($($keygen:ident),+), ($($prefix:ident),+), $suffix:ident) => {
-		paste! {
-			impl<
-				$($keygen: FullCodec + StaticTypeInfo,)+
-				$( [<$keygen $keygen>]: StorageHasher,)+
-				$( [<KArg $prefix>]: EncodeLike<$prefix> ),+
-			> HasKeyPrefix<($( [<KArg $prefix>] ),+)> for ($(Key<[<$keygen $keygen>], $keygen>),+) {
-				type Suffix = $suffix;
-
-				fn partial_key(prefix: ($( [<KArg $prefix>] ),+)) -> Vec<u8> {
-					<($(Key<[<$prefix $prefix>], $prefix>),+)>::final_key(prefix)
-				}
-			}
-
-			impl<
-				$($keygen: FullCodec + StaticTypeInfo,)+
-				$( [<$keygen $keygen>]: ReversibleStorageHasher,)+
-				$( [<KArg $prefix>]: EncodeLike<$prefix> ),+
-			> HasReversibleKeyPrefix<($( [<KArg $prefix>] ),+)> for
-				($(Key<[<$keygen $keygen>], $keygen>),+)
-			{
-				fn decode_partial_key(key_material: &[u8]) -> Result<Self::Suffix, codec::Error> {
-					<Key<[<$suffix $suffix>], $suffix>>::decode_final_key(key_material).map(|k| k.0)
-				}
-			}
-		}
-	};
-}
-
-impl<A, B, X, Y, KArg> HasKeyPrefix<(KArg,)> for (Key<X, A>, Key<Y, B>)
-where
-	A: FullCodec + StaticTypeInfo,
-	B: FullCodec + StaticTypeInfo,
-	X: StorageHasher,
-	Y: StorageHasher,
-	KArg: EncodeLike<A>,
-{
-	type Suffix = B;
-
-	fn partial_key(prefix: (KArg,)) -> Vec<u8> {
-		<Key<X, A>>::final_key(prefix)
-	}
-}
-
-impl<A, B, X, Y, KArg> HasReversibleKeyPrefix<(KArg,)> for (Key<X, A>, Key<Y, B>)
-where
-	A: FullCodec + StaticTypeInfo,
-	B: FullCodec + StaticTypeInfo,
-	X: ReversibleStorageHasher,
-	Y: ReversibleStorageHasher,
-	KArg: EncodeLike<A>,
-{
-	fn decode_partial_key(key_material: &[u8]) -> Result<B, codec::Error> {
-		<Key<Y, B>>::decode_final_key(key_material).map(|k| k.0)
-	}
-}
-
-impl_key_prefix_for!((A, B, C), (A, B), C);
-impl_key_prefix_for!((A, B, C), A, (B, C));
-impl_key_prefix_for!((A, B, C, D), (A, B, C), D);
-impl_key_prefix_for!((A, B, C, D), (A, B), (C, D));
-impl_key_prefix_for!((A, B, C, D), A, (B, C, D));
-impl_key_prefix_for!((A, B, C, D, E), (A, B, C, D), E);
-impl_key_prefix_for!((A, B, C, D, E), (A, B, C), (D, E));
-impl_key_prefix_for!((A, B, C, D, E), (A, B), (C, D, E));
-impl_key_prefix_for!((A, B, C, D, E), A, (B, C, D, E));
-impl_key_prefix_for!((A, B, C, D, E, F), (A, B, C, D, E), F);
-impl_key_prefix_for!((A, B, C, D, E, F), (A, B, C, D), (E, F));
-impl_key_prefix_for!((A, B, C, D, E, F), (A, B, C), (D, E, F));
-impl_key_prefix_for!((A, B, C, D, E, F), (A, B), (C, D, E, F));
-impl_key_prefix_for!((A, B, C, D, E, F), A, (B, C, D, E, F));
-impl_key_prefix_for!((A, B, C, D, E, F, G), (A, B, C, D, E, F), G);
-impl_key_prefix_for!((A, B, C, D, E, F, G), (A, B, C, D, E), (F, G));
-impl_key_prefix_for!((A, B, C, D, E, F, G), (A, B, C, D), (E, F, G));
-impl_key_prefix_for!((A, B, C, D, E, F, G), (A, B, C), (D, E, F, G));
-impl_key_prefix_for!((A, B, C, D, E, F, G), (A, B), (C, D, E, F, G));
-impl_key_prefix_for!((A, B, C, D, E, F, G), A, (B, C, D, E, F, G));
-impl_key_prefix_for!((A, B, C, D, E, F, G, H), (A, B, C, D, E, F, G), H);
-impl_key_prefix_for!((A, B, C, D, E, F, G, H), (A, B, C, D, E, F), (G, H));
-impl_key_prefix_for!((A, B, C, D, E, F, G, H), (A, B, C, D, E), (F, G, H));
-impl_key_prefix_for!((A, B, C, D, E, F, G, H), (A, B, C, D), (E, F, G, H));
-impl_key_prefix_for!((A, B, C, D, E, F, G, H), (A, B, C), (D, E, F, G, H));
-impl_key_prefix_for!((A, B, C, D, E, F, G, H), (A, B), (C, D, E, F, G, H));
-impl_key_prefix_for!((A, B, C, D, E, F, G, H), A, (B, C, D, E, F, G, H));
-impl_key_prefix_for!((A, B, C, D, E, F, G, H, I), (A, B, C, D, E, F, G, H), I);
-impl_key_prefix_for!((A, B, C, D, E, F, G, H, I), (A, B, C, D, E, F, G), (H, I));
-impl_key_prefix_for!((A, B, C, D, E, F, G, H, I), (A, B, C, D, E, F), (G, H, I));
-impl_key_prefix_for!((A, B, C, D, E, F, G, H, I), (A, B, C, D, E), (F, G, H, I));
-impl_key_prefix_for!((A, B, C, D, E, F, G, H, I), (A, B, C, D), (E, F, G, H, I));
-impl_key_prefix_for!((A, B, C, D, E, F, G, H, I), (A, B, C), (D, E, F, G, H, I));
-impl_key_prefix_for!((A, B, C, D, E, F, G, H, I), (A, B), (C, D, E, F, G, H, I));
-impl_key_prefix_for!((A, B, C, D, E, F, G, H, I), A, (B, C, D, E, F, G, H, I));
-impl_key_prefix_for!(
-	(A, B, C, D, E, F, G, H, I, J),
-	(A, B, C, D, E, F, G, H, I),
-	J
-);
-impl_key_prefix_for!(
-	(A, B, C, D, E, F, G, H, I, J),
-	(A, B, C, D, E, F, G, H),
-	(I, J)
-);
-impl_key_prefix_for!(
-	(A, B, C, D, E, F, G, H, I, J),
-	(A, B, C, D, E, F, G),
-	(H, I, J)
-);
-impl_key_prefix_for!(
-	(A, B, C, D, E, F, G, H, I, J),
-	(A, B, C, D, E, F),
-	(G, H, I, J)
-);
-impl_key_prefix_for!(
-	(A, B, C, D, E, F, G, H, I, J),
-	(A, B, C, D, E),
-	(F, G, H, I, J)
-);
-impl_key_prefix_for!(
-	(A, B, C, D, E, F, G, H, I, J),
-	(A, B, C, D),
-	(E, F, G, H, I, J)
-);
-impl_key_prefix_for!(
-	(A, B, C, D, E, F, G, H, I, J),
-	(A, B, C),
-	(D, E, F, G, H, I, J)
-);
-impl_key_prefix_for!(
-	(A, B, C, D, E, F, G, H, I, J),
-	(A, B),
-	(C, D, E, F, G, H, I, J)
-);
-impl_key_prefix_for!(
-	(A, B, C, D, E, F, G, H, I, J),
-	A,
-	(B, C, D, E, F, G, H, I, J)
-);
-impl_key_prefix_for!(
-	(A, B, C, D, E, F, G, H, I, J, K),
-	(A, B, C, D, E, F, G, H, I, J),
-	K
-);
-impl_key_prefix_for!(
-	(A, B, C, D, E, F, G, H, I, J, K),
-	(A, B, C, D, E, F, G, H, I),
-	(J, K)
-);
-impl_key_prefix_for!(
-	(A, B, C, D, E, F, G, H, I, J, K),
-	(A, B, C, D, E, F, G, H),
-	(I, J, K)
-);
-impl_key_prefix_for!(
-	(A, B, C, D, E, F, G, H, I, J, K),
-	(A, B, C, D, E, F, G),
-	(H, I, J, K)
-);
-impl_key_prefix_for!(
-	(A, B, C, D, E, F, G, H, I, J, K),
-	(A, B, C, D, E, F),
-	(G, H, I, J, K)
-);
-impl_key_prefix_for!(
-	(A, B, C, D, E, F, G, H, I, J, K),
-	(A, B, C, D, E),
-	(F, G, H, I, J, K)
-);
-impl_key_prefix_for!(
-	(A, B, C, D, E, F, G, H, I, J, K),
-	(A, B, C, D),
-	(E, F, G, H, I, J, K)
-);
-impl_key_prefix_for!(
-	(A, B, C, D, E, F, G, H, I, J, K),
-	(A, B, C),
-	(D, E, F, G, H, I, J, K)
-);
-impl_key_prefix_for!(
-	(A, B, C, D, E, F, G, H, I, J, K),
-	(A, B),
-	(C, D, E, F, G, H, I, J, K)
-);
-impl_key_prefix_for!(
-	(A, B, C, D, E, F, G, H, I, J, K),
-	A,
-	(B, C, D, E, F, G, H, I, J, K)
-);
-impl_key_prefix_for!(
-	(A, B, C, D, E, F, G, H, I, J, K, L),
-	(A, B, C, D, E, F, G, H, I, J, K),
-	L
-);
-impl_key_prefix_for!(
-	(A, B, C, D, E, F, G, H, I, J, K, L),
-	(A, B, C, D, E, F, G, H, I, J),
-	(K, L)
-);
-impl_key_prefix_for!(
-	(A, B, C, D, E, F, G, H, I, J, K, L),
-	(A, B, C, D, E, F, G, H, I),
-	(J, K, L)
-);
-impl_key_prefix_for!(
-	(A, B, C, D, E, F, G, H, I, J, K, L),
-	(A, B, C, D, E, F, G, H),
-	(I, J, K, L)
-);
-impl_key_prefix_for!(
-	(A, B, C, D, E, F, G, H, I, J, K, L),
-	(A, B, C, D, E, F, G),
-	(H, I, J, K, L)
-);
-impl_key_prefix_for!(
-	(A, B, C, D, E, F, G, H, I, J, K, L),
-	(A, B, C, D, E, F),
-	(G, H, I, J, K, L)
-);
-impl_key_prefix_for!(
-	(A, B, C, D, E, F, G, H, I, J, K, L),
-	(A, B, C, D, E),
-	(F, G, H, I, J, K, L)
-);
-impl_key_prefix_for!(
-	(A, B, C, D, E, F, G, H, I, J, K, L),
-	(A, B, C, D),
-	(E, F, G, H, I, J, K, L)
-);
-impl_key_prefix_for!(
-	(A, B, C, D, E, F, G, H, I, J, K, L),
-	(A, B, C),
-	(D, E, F, G, H, I, J, K, L)
-);
-impl_key_prefix_for!(
-	(A, B, C, D, E, F, G, H, I, J, K, L),
-	(A, B),
-	(C, D, E, F, G, H, I, J, K, L)
-);
-impl_key_prefix_for!(
-	(A, B, C, D, E, F, G, H, I, J, K, L),
-	A,
-	(B, C, D, E, F, G, H, I, J, K, L)
-);
-impl_key_prefix_for!(
-	(A, B, C, D, E, F, G, H, I, J, K, L, M),
-	(A, B, C, D, E, F, G, H, I, J, K, L),
-	M
-);
-impl_key_prefix_for!(
-	(A, B, C, D, E, F, G, H, I, J, K, L, M),
-	(A, B, C, D, E, F, G, H, I, J, K),
-	(L, M)
-);
-impl_key_prefix_for!(
-	(A, B, C, D, E, F, G, H, I, J, K, L, M),
-	(A, B, C, D, E, F, G, H, I, J),
-	(K, L, M)
-);
-impl_key_prefix_for!(
-	(A, B, C, D, E, F, G, H, I, J, K, L, M),
-	(A, B, C, D, E, F, G, H, I),
-	(J, K, L, M)
-);
-impl_key_prefix_for!(
-	(A, B, C, D, E, F, G, H, I, J, K, L, M),
-	(A, B, C, D, E, F, G, H),
-	(I, J, K, L, M)
-);
-impl_key_prefix_for!(
-	(A, B, C, D, E, F, G, H, I, J, K, L, M),
-	(A, B, C, D, E, F, G),
-	(H, I, J, K, L, M)
-);
-impl_key_prefix_for!(
-	(A, B, C, D, E, F, G, H, I, J, K, L, M),
-	(A, B, C, D, E, F),
-	(G, H, I, J, K, L, M)
-);
-impl_key_prefix_for!(
-	(A, B, C, D, E, F, G, H, I, J, K, L, M),
-	(A, B, C, D, E),
-	(F, G, H, I, J, K, L, M)
-);
-impl_key_prefix_for!(
-	(A, B, C, D, E, F, G, H, I, J, K, L, M),
-	(A, B, C, D),
-	(E, F, G, H, I, J, K, L, M)
-);
-impl_key_prefix_for!(
-	(A, B, C, D, E, F, G, H, I, J, K, L, M),
-	(A, B, C),
-	(D, E, F, G, H, I, J, K, L, M)
-);
-impl_key_prefix_for!(
-	(A, B, C, D, E, F, G, H, I, J, K, L, M),
-	(A, B),
-	(C, D, E, F, G, H, I, J, K, L, M)
-);
-impl_key_prefix_for!(
-	(A, B, C, D, E, F, G, H, I, J, K, L, M),
-	A,
-	(B, C, D, E, F, G, H, I, J, K, L, M)
-);
-impl_key_prefix_for!(
-	(A, B, C, D, E, F, G, H, I, J, K, L, M, N),
-	(A, B, C, D, E, F, G, H, I, J, K, L, M),
-	N
-);
-impl_key_prefix_for!(
-	(A, B, C, D, E, F, G, H, I, J, K, L, M, N),
-	(A, B, C, D, E, F, G, H, I, J, K, L),
-	(M, N)
-);
-impl_key_prefix_for!(
-	(A, B, C, D, E, F, G, H, I, J, K, L, M, N),
-	(A, B, C, D, E, F, G, H, I, J, K),
-	(L, M, N)
-);
-impl_key_prefix_for!(
-	(A, B, C, D, E, F, G, H, I, J, K, L, M, N),
-	(A, B, C, D, E, F, G, H, I, J),
-	(K, L, M, N)
-);
-impl_key_prefix_for!(
-	(A, B, C, D, E, F, G, H, I, J, K, L, M, N),
-	(A, B, C, D, E, F, G, H, I),
-	(J, K, L, M, N)
-);
-impl_key_prefix_for!(
-	(A, B, C, D, E, F, G, H, I, J, K, L, M, N),
-	(A, B, C, D, E, F, G, H),
-	(I, J, K, L, M, N)
-);
-impl_key_prefix_for!(
-	(A, B, C, D, E, F, G, H, I, J, K, L, M, N),
-	(A, B, C, D, E, F, G),
-	(H, I, J, K, L, M, N)
-);
-impl_key_prefix_for!(
-	(A, B, C, D, E, F, G, H, I, J, K, L, M, N),
-	(A, B, C, D, E, F),
-	(G, H, I, J, K, L, M, N)
-);
-impl_key_prefix_for!(
-	(A, B, C, D, E, F, G, H, I, J, K, L, M, N),
-	(A, B, C, D, E),
-	(F, G, H, I, J, K, L, M, N)
-);
-impl_key_prefix_for!(
-	(A, B, C, D, E, F, G, H, I, J, K, L, M, N),
-	(A, B, C, D),
-	(E, F, G, H, I, J, K, L, M, N)
-);
-impl_key_prefix_for!(
-	(A, B, C, D, E, F, G, H, I, J, K, L, M, N),
-	(A, B, C),
-	(D, E, F, G, H, I, J, K, L, M, N)
-);
-impl_key_prefix_for!(
-	(A, B, C, D, E, F, G, H, I, J, K, L, M, N),
-	(A, B),
-	(C, D, E, F, G, H, I, J, K, L, M, N)
-);
-impl_key_prefix_for!(
-	(A, B, C, D, E, F, G, H, I, J, K, L, M, N),
-	A,
-	(B, C, D, E, F, G, H, I, J, K, L, M, N)
-);
-impl_key_prefix_for!(
-	(A, B, C, D, E, F, G, H, I, J, K, L, M, N, O),
-	(A, B, C, D, E, F, G, H, I, J, K, L, M, N),
-	O
-);
-impl_key_prefix_for!(
-	(A, B, C, D, E, F, G, H, I, J, K, L, M, N, O),
-	(A, B, C, D, E, F, G, H, I, J, K, L, M),
-	(N, O)
-);
-impl_key_prefix_for!(
-	(A, B, C, D, E, F, G, H, I, J, K, L, M, N, O),
-	(A, B, C, D, E, F, G, H, I, J, K, L),
-	(M, N, O)
-);
-impl_key_prefix_for!(
-	(A, B, C, D, E, F, G, H, I, J, K, L, M, N, O),
-	(A, B, C, D, E, F, G, H, I, J, K),
-	(L, M, N, O)
-);
-impl_key_prefix_for!(
-	(A, B, C, D, E, F, G, H, I, J, K, L, M, N, O),
-	(A, B, C, D, E, F, G, H, I, J),
-	(K, L, M, N, O)
-);
-impl_key_prefix_for!(
-	(A, B, C, D, E, F, G, H, I, J, K, L, M, N, O),
-	(A, B, C, D, E, F, G, H, I),
-	(J, K, L, M, N, O)
-);
-impl_key_prefix_for!(
-	(A, B, C, D, E, F, G, H, I, J, K, L, M, N, O),
-	(A, B, C, D, E, F, G, H),
-	(I, J, K, L, M, N, O)
-);
-impl_key_prefix_for!(
-	(A, B, C, D, E, F, G, H, I, J, K, L, M, N, O),
-	(A, B, C, D, E, F, G),
-	(H, I, J, K, L, M, N, O)
-);
-impl_key_prefix_for!(
-	(A, B, C, D, E, F, G, H, I, J, K, L, M, N, O),
-	(A, B, C, D, E, F),
-	(G, H, I, J, K, L, M, N, O)
-);
-impl_key_prefix_for!(
-	(A, B, C, D, E, F, G, H, I, J, K, L, M, N, O),
-	(A, B, C, D, E),
-	(F, G, H, I, J, K, L, M, N, O)
-);
-impl_key_prefix_for!(
-	(A, B, C, D, E, F, G, H, I, J, K, L, M, N, O),
-	(A, B, C, D),
-	(E, F, G, H, I, J, K, L, M, N, O)
-);
-impl_key_prefix_for!(
-	(A, B, C, D, E, F, G, H, I, J, K, L, M, N, O),
-	(A, B, C),
-	(D, E, F, G, H, I, J, K, L, M, N, O)
-);
-impl_key_prefix_for!(
-	(A, B, C, D, E, F, G, H, I, J, K, L, M, N, O),
-	(A, B),
-	(C, D, E, F, G, H, I, J, K, L, M, N, O)
-);
-impl_key_prefix_for!(
-	(A, B, C, D, E, F, G, H, I, J, K, L, M, N, O),
-	A,
-	(B, C, D, E, F, G, H, I, J, K, L, M, N, O)
-);
-impl_key_prefix_for!(
-	(A, B, C, D, E, F, G, H, I, J, K, L, M, N, O, P),
-	(A, B, C, D, E, F, G, H, I, J, K, L, M, N, O),
-	P
-);
-impl_key_prefix_for!(
-	(A, B, C, D, E, F, G, H, I, J, K, L, M, N, O, P),
-	(A, B, C, D, E, F, G, H, I, J, K, L, M, N),
-	(O, P)
-);
-impl_key_prefix_for!(
-	(A, B, C, D, E, F, G, H, I, J, K, L, M, N, O, P),
-	(A, B, C, D, E, F, G, H, I, J, K, L, M),
-	(N, O, P)
-);
-impl_key_prefix_for!(
-	(A, B, C, D, E, F, G, H, I, J, K, L, M, N, O, P),
-	(A, B, C, D, E, F, G, H, I, J, K, L),
-	(M, N, O, P)
-);
-impl_key_prefix_for!(
-	(A, B, C, D, E, F, G, H, I, J, K, L, M, N, O, P),
-	(A, B, C, D, E, F, G, H, I, J, K),
-	(L, M, N, O, P)
-);
-impl_key_prefix_for!(
-	(A, B, C, D, E, F, G, H, I, J, K, L, M, N, O, P),
-	(A, B, C, D, E, F, G, H, I, J),
-	(K, L, M, N, O, P)
-);
-impl_key_prefix_for!(
-	(A, B, C, D, E, F, G, H, I, J, K, L, M, N, O, P),
-	(A, B, C, D, E, F, G, H, I),
-	(J, K, L, M, N, O, P)
-);
-impl_key_prefix_for!(
-	(A, B, C, D, E, F, G, H, I, J, K, L, M, N, O, P),
-	(A, B, C, D, E, F, G, H),
-	(I, J, K, L, M, N, O, P)
-);
-impl_key_prefix_for!(
-	(A, B, C, D, E, F, G, H, I, J, K, L, M, N, O, P),
-	(A, B, C, D, E, F, G),
-	(H, I, J, K, L, M, N, O, P)
-);
-impl_key_prefix_for!(
-	(A, B, C, D, E, F, G, H, I, J, K, L, M, N, O, P),
-	(A, B, C, D, E, F),
-	(G, H, I, J, K, L, M, N, O, P)
-);
-impl_key_prefix_for!(
-	(A, B, C, D, E, F, G, H, I, J, K, L, M, N, O, P),
-	(A, B, C, D, E),
-	(F, G, H, I, J, K, L, M, N, O, P)
-);
-impl_key_prefix_for!(
-	(A, B, C, D, E, F, G, H, I, J, K, L, M, N, O, P),
-	(A, B, C, D),
-	(E, F, G, H, I, J, K, L, M, N, O, P)
-);
-impl_key_prefix_for!(
-	(A, B, C, D, E, F, G, H, I, J, K, L, M, N, O, P),
-	(A, B, C),
-	(D, E, F, G, H, I, J, K, L, M, N, O, P)
-);
-impl_key_prefix_for!(
-	(A, B, C, D, E, F, G, H, I, J, K, L, M, N, O, P),
-	(A, B),
-	(C, D, E, F, G, H, I, J, K, L, M, N, O, P)
-);
-impl_key_prefix_for!(
-	(A, B, C, D, E, F, G, H, I, J, K, L, M, N, O, P),
-	A,
-	(B, C, D, E, F, G, H, I, J, K, L, M, N, O, P)
-);
-impl_key_prefix_for!(
-	(A, B, C, D, E, F, G, H, I, J, K, L, M, N, O, P, Q),
-	(A, B, C, D, E, F, G, H, I, J, K, L, M, N, O, P),
-	Q
-);
-impl_key_prefix_for!(
-	(A, B, C, D, E, F, G, H, I, J, K, L, M, N, O, P, Q),
-	(A, B, C, D, E, F, G, H, I, J, K, L, M, N, O),
-	(P, Q)
-);
-impl_key_prefix_for!(
-	(A, B, C, D, E, F, G, H, I, J, K, L, M, N, O, P, Q),
-	(A, B, C, D, E, F, G, H, I, J, K, L, M, N),
-	(O, P, Q)
-);
-impl_key_prefix_for!(
-	(A, B, C, D, E, F, G, H, I, J, K, L, M, N, O, P, Q),
-	(A, B, C, D, E, F, G, H, I, J, K, L, M),
-	(N, O, P, Q)
-);
-impl_key_prefix_for!(
-	(A, B, C, D, E, F, G, H, I, J, K, L, M, N, O, P, Q),
-	(A, B, C, D, E, F, G, H, I, J, K, L),
-	(M, N, O, P, Q)
-);
-impl_key_prefix_for!(
-	(A, B, C, D, E, F, G, H, I, J, K, L, M, N, O, P, Q),
-	(A, B, C, D, E, F, G, H, I, J, K),
-	(L, M, N, O, P, Q)
-);
-impl_key_prefix_for!(
-	(A, B, C, D, E, F, G, H, I, J, K, L, M, N, O, P, Q),
-	(A, B, C, D, E, F, G, H, I, J),
-	(K, L, M, N, O, P, Q)
-);
-impl_key_prefix_for!(
-	(A, B, C, D, E, F, G, H, I, J, K, L, M, N, O, P, Q),
-	(A, B, C, D, E, F, G, H, I),
-	(J, K, L, M, N, O, P, Q)
-);
-impl_key_prefix_for!(
-	(A, B, C, D, E, F, G, H, I, J, K, L, M, N, O, P, Q),
-	(A, B, C, D, E, F, G, H),
-	(I, J, K, L, M, N, O, P, Q)
-);
-impl_key_prefix_for!(
-	(A, B, C, D, E, F, G, H, I, J, K, L, M, N, O, P, Q),
-	(A, B, C, D, E, F, G),
-	(H, I, J, K, L, M, N, O, P, Q)
-);
-impl_key_prefix_for!(
-	(A, B, C, D, E, F, G, H, I, J, K, L, M, N, O, P, Q),
-	(A, B, C, D, E, F),
-	(G, H, I, J, K, L, M, N, O, P, Q)
-);
-impl_key_prefix_for!(
-	(A, B, C, D, E, F, G, H, I, J, K, L, M, N, O, P, Q),
-	(A, B, C, D, E),
-	(F, G, H, I, J, K, L, M, N, O, P, Q)
-);
-impl_key_prefix_for!(
-	(A, B, C, D, E, F, G, H, I, J, K, L, M, N, O, P, Q),
-	(A, B, C, D),
-	(E, F, G, H, I, J, K, L, M, N, O, P, Q)
-);
-impl_key_prefix_for!(
-	(A, B, C, D, E, F, G, H, I, J, K, L, M, N, O, P, Q),
-	(A, B, C),
-	(D, E, F, G, H, I, J, K, L, M, N, O, P, Q)
-);
-impl_key_prefix_for!(
-	(A, B, C, D, E, F, G, H, I, J, K, L, M, N, O, P, Q),
-	(A, B),
-	(C, D, E, F, G, H, I, J, K, L, M, N, O, P, Q)
-);
-impl_key_prefix_for!(
-	(A, B, C, D, E, F, G, H, I, J, K, L, M, N, O, P, Q),
-	A,
-	(B, C, D, E, F, G, H, I, J, K, L, M, N, O, P, Q)
-);
-impl_key_prefix_for!(
-	(A, B, C, D, E, F, G, H, I, J, K, L, M, N, O, P, Q, R),
-	(A, B, C, D, E, F, G, H, I, J, K, L, M, N, O, P, Q),
-	R
-);
-impl_key_prefix_for!(
-	(A, B, C, D, E, F, G, H, I, J, K, L, M, N, O, P, Q, R),
-	(A, B, C, D, E, F, G, H, I, J, K, L, M, N, O, P),
-	(Q, R)
-);
-impl_key_prefix_for!(
-	(A, B, C, D, E, F, G, H, I, J, K, L, M, N, O, P, Q, R),
-	(A, B, C, D, E, F, G, H, I, J, K, L, M, N, O),
-	(P, Q, R)
-);
-impl_key_prefix_for!(
-	(A, B, C, D, E, F, G, H, I, J, K, L, M, N, O, P, Q, R),
-	(A, B, C, D, E, F, G, H, I, J, K, L, M, N),
-	(O, P, Q, R)
-);
-impl_key_prefix_for!(
-	(A, B, C, D, E, F, G, H, I, J, K, L, M, N, O, P, Q, R),
-	(A, B, C, D, E, F, G, H, I, J, K, L, M),
-	(N, O, P, Q, R)
-);
-impl_key_prefix_for!(
-	(A, B, C, D, E, F, G, H, I, J, K, L, M, N, O, P, Q, R),
-	(A, B, C, D, E, F, G, H, I, J, K, L),
-	(M, N, O, P, Q, R)
-);
-impl_key_prefix_for!(
-	(A, B, C, D, E, F, G, H, I, J, K, L, M, N, O, P, Q, R),
-	(A, B, C, D, E, F, G, H, I, J, K),
-	(L, M, N, O, P, Q, R)
-);
-impl_key_prefix_for!(
-	(A, B, C, D, E, F, G, H, I, J, K, L, M, N, O, P, Q, R),
-	(A, B, C, D, E, F, G, H, I, J),
-	(K, L, M, N, O, P, Q, R)
-);
-impl_key_prefix_for!(
-	(A, B, C, D, E, F, G, H, I, J, K, L, M, N, O, P, Q, R),
-	(A, B, C, D, E, F, G, H, I),
-	(J, K, L, M, N, O, P, Q, R)
-);
-impl_key_prefix_for!(
-	(A, B, C, D, E, F, G, H, I, J, K, L, M, N, O, P, Q, R),
-	(A, B, C, D, E, F, G, H),
-	(I, J, K, L, M, N, O, P, Q, R)
-);
-impl_key_prefix_for!(
-	(A, B, C, D, E, F, G, H, I, J, K, L, M, N, O, P, Q, R),
-	(A, B, C, D, E, F, G),
-	(H, I, J, K, L, M, N, O, P, Q, R)
-);
-impl_key_prefix_for!(
-	(A, B, C, D, E, F, G, H, I, J, K, L, M, N, O, P, Q, R),
-	(A, B, C, D, E, F),
-	(G, H, I, J, K, L, M, N, O, P, Q, R)
-);
-impl_key_prefix_for!(
-	(A, B, C, D, E, F, G, H, I, J, K, L, M, N, O, P, Q, R),
-	(A, B, C, D, E),
-	(F, G, H, I, J, K, L, M, N, O, P, Q, R)
-);
-impl_key_prefix_for!(
-	(A, B, C, D, E, F, G, H, I, J, K, L, M, N, O, P, Q, R),
-	(A, B, C, D),
-	(E, F, G, H, I, J, K, L, M, N, O, P, Q, R)
-);
-impl_key_prefix_for!(
-	(A, B, C, D, E, F, G, H, I, J, K, L, M, N, O, P, Q, R),
-	(A, B, C),
-	(D, E, F, G, H, I, J, K, L, M, N, O, P, Q, R)
-);
-impl_key_prefix_for!(
-	(A, B, C, D, E, F, G, H, I, J, K, L, M, N, O, P, Q, R),
-	(A, B),
-	(C, D, E, F, G, H, I, J, K, L, M, N, O, P, Q, R)
-);
-impl_key_prefix_for!(
-	(A, B, C, D, E, F, G, H, I, J, K, L, M, N, O, P, Q, R),
-	A,
-	(B, C, D, E, F, G, H, I, J, K, L, M, N, O, P, Q, R)
-);
-=======
-frame_support_procedural::impl_key_prefix_for_tuples!();
->>>>>>> 24a92c32
+frame_support_procedural::impl_key_prefix_for_tuples!();