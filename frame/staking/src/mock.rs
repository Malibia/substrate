--- conflicted
+++ resolved
@@ -44,13 +44,6 @@
 
 thread_local! {
 	static SESSION: RefCell<(Vec<AccountId>, HashSet<AccountId>)> = RefCell::new(Default::default());
-<<<<<<< HEAD
-	static SESSION_PER_ERA: RefCell<SessionIndex> = RefCell::new(3);
-	static EXISTENTIAL_DEPOSIT: RefCell<Balance> = RefCell::new(0);
-	static SLASH_DEFER_DURATION: RefCell<EraIndex> = RefCell::new(0);
-	static PERIOD: RefCell<BlockNumber> = RefCell::new(1);
-=======
->>>>>>> a364e27d
 }
 
 /// Another session handler struct to test on_disabled.
@@ -90,42 +83,6 @@
 	SESSION.with(|d| d.borrow().1.contains(&stash))
 }
 
-<<<<<<< HEAD
-pub struct ExistentialDeposit;
-impl Get<Balance> for ExistentialDeposit {
-	fn get() -> Balance {
-		EXISTENTIAL_DEPOSIT.with(|v| *v.borrow())
-	}
-}
-
-pub struct SessionsPerEra;
-impl Get<SessionIndex> for SessionsPerEra {
-	fn get() -> SessionIndex {
-		SESSION_PER_ERA.with(|v| *v.borrow())
-	}
-}
-impl Get<BlockNumber> for SessionsPerEra {
-	fn get() -> BlockNumber {
-		SESSION_PER_ERA.with(|v| *v.borrow() as BlockNumber)
-	}
-}
-
-pub struct Period;
-impl Get<BlockNumber> for Period {
-	fn get() -> BlockNumber {
-		PERIOD.with(|v| *v.borrow())
-	}
-}
-
-pub struct SlashDeferDuration;
-impl Get<EraIndex> for SlashDeferDuration {
-	fn get() -> EraIndex {
-		SLASH_DEFER_DURATION.with(|v| *v.borrow())
-	}
-}
-
-=======
->>>>>>> a364e27d
 impl_outer_origin! {
 	pub enum Origin for Test where system = frame_system {}
 }
@@ -411,12 +368,7 @@
 	pub fn set_associated_constants(&self) {
 		EXISTENTIAL_DEPOSIT.with(|v| *v.borrow_mut() = self.existential_deposit);
 		SLASH_DEFER_DURATION.with(|v| *v.borrow_mut() = self.slash_defer_duration);
-<<<<<<< HEAD
-		SESSION_PER_ERA.with(|v| *v.borrow_mut() = self.session_per_era);
-=======
 		SESSIONS_PER_ERA.with(|v| *v.borrow_mut() = self.session_per_era);
-		ELECTION_LOOKAHEAD.with(|v| *v.borrow_mut() = self.election_lookahead);
->>>>>>> a364e27d
 		PERIOD.with(|v| *v.borrow_mut() = self.session_length);
 	}
 	pub fn build(self) -> sp_io::TestExternalities {
@@ -674,7 +626,8 @@
 		Staking::eras_total_stake(Staking::active_era().unwrap().index),
 		Balances::total_issuance(),
 		duration,
-	).0
+	)
+	.0
 }
 
 pub(crate) fn reward_all_elected() {
