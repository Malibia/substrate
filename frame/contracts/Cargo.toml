--- conflicted
+++ resolved
@@ -14,12 +14,8 @@
 
 [dependencies]
 codec = { package = "parity-scale-codec", version = "2.0.0", default-features = false, features = ["derive"] }
-<<<<<<< HEAD
 scale-info = { version = "0.6.0", default-features = false, features = ["derive"] }
-frame-benchmarking = { version = "3.0.0", default-features = false, path = "../benchmarking", optional = true }
-=======
 frame-benchmarking = { version = "3.1.0", default-features = false, path = "../benchmarking", optional = true }
->>>>>>> a107e1f0
 frame-support = { version = "3.0.0", default-features = false, path = "../support" }
 frame-system = { version = "3.0.0", default-features = false, path = "../system" }
 pallet-contracts-primitives = { version = "3.0.0", default-features = false, path = "common" }
