// This file is part of Substrate.

// Copyright (C) 2020-2021 Parity Technologies (UK) Ltd.
// SPDX-License-Identifier: Apache-2.0

// Licensed under the Apache License, Version 2.0 (the "License");
// you may not use this file except in compliance with the License.
// You may obtain a copy of the License at
//
// 	http://www.apache.org/licenses/LICENSE-2.0
//
// Unless required by applicable law or agreed to in writing, software
// distributed under the License is distributed on an "AS IS" BASIS,
// WITHOUT WARRANTIES OR CONDITIONS OF ANY KIND, either express or implied.
// See the License for the specific language governing permissions and
// limitations under the License.

//! This module contains the cost schedule and supporting code that constructs a
//! sane default schedule from a `WeightInfo` implementation.

use crate::{Config, weights::WeightInfo};

#[cfg(feature = "std")]
use serde::{Serialize, Deserialize};
use pallet_contracts_proc_macro::{ScheduleDebug, WeightDebug};
use frame_support::{DefaultNoBound, weights::Weight};
use sp_std::{marker::PhantomData, vec::Vec};
use codec::{Encode, Decode};
use parity_wasm::elements;
use pwasm_utils::rules;
use sp_runtime::RuntimeDebug;

/// How many API calls are executed in a single batch. The reason for increasing the amount
/// of API calls in batches (per benchmark component increase) is so that the linear regression
/// has an easier time determining the contribution of that component.
pub const API_BENCHMARK_BATCH_SIZE: u32 = 100;

/// How many instructions are executed in a single batch. The reasoning is the same
/// as for `API_BENCHMARK_BATCH_SIZE`.
pub const INSTR_BENCHMARK_BATCH_SIZE: u32 = 1_000;

/// Definition of the cost schedule and other parameterizations for the wasm vm.
///
/// Its fields are private to the crate in order to allow addition of new contract
/// callable functions without bumping to a new major version. The supplied [`Config::Schedule`]
/// should rely on public functions of this type.
#[cfg_attr(feature = "std", derive(Serialize, Deserialize))]
#[cfg_attr(feature = "std", serde(bound(serialize = "", deserialize = "")))]
<<<<<<< HEAD
#[derive(Clone, Encode, Decode, PartialEq, Eq, ScheduleDebug, scale_info::TypeInfo)]
=======
#[derive(Clone, Encode, Decode, PartialEq, Eq, ScheduleDebug, DefaultNoBound)]
>>>>>>> 309d008c
pub struct Schedule<T: Config> {
	/// Describes the upper limits on various metrics.
	pub(crate) limits: Limits,

	/// The weights for individual wasm instructions.
	pub(crate) instruction_weights: InstructionWeights<T>,

	/// The weights for each imported function a contract is allowed to call.
	pub(crate) host_fn_weights: HostFnWeights<T>,
}

impl<T: Config> Schedule<T> {
	/// Set the version of the instruction weights.
	///
	/// # Note
	///
	/// Should be incremented whenever any instruction weight is changed. The
	/// reason is that changes to instruction weights require a re-instrumentation
	/// in order to apply the changes to an already deployed code. The re-instrumentation
	/// is triggered by comparing the version of the current schedule with the the code was
	/// instrumented with. Changes usually happen when pallet_contracts is re-benchmarked.
	///
	/// Changes to other parts of the schedule should not increment the version in
	/// order to avoid unnecessary re-instrumentations.
	pub fn set_instruction_weights_version(&mut self, version: u32) {
		self.instruction_weights.version = version;
	}
}

/// Describes the upper limits on various metrics.
///
/// # Note
///
/// The values in this struct should never be decreased. The reason is that decreasing those
/// values will break existing contracts which are above the new limits when a
/// re-instrumentation is triggered.
#[cfg_attr(feature = "std", derive(Serialize, Deserialize))]
#[derive(Clone, Encode, Decode, PartialEq, Eq, RuntimeDebug, scale_info::TypeInfo)]
pub struct Limits {
	/// The maximum number of topics supported by an event.
	pub event_topics: u32,

	/// Maximum allowed stack height in number of elements.
	///
	/// See <https://wiki.parity.io/WebAssembly-StackHeight> to find out
	/// how the stack frame cost is calculated. Each element can be of one of the
	/// wasm value types. This means the maximum size per element is 64bit.
	pub stack_height: u32,

	/// Maximum number of globals a module is allowed to declare.
	///
	/// Globals are not limited through the `stack_height` as locals are. Neither does
	/// the linear memory limit `memory_pages` applies to them.
	pub globals: u32,

	/// Maximum numbers of parameters a function can have.
	///
	/// Those need to be limited to prevent a potentially exploitable interaction with
	/// the stack height instrumentation: The costs of executing the stack height
	/// instrumentation for an indirectly called function scales linearly with the amount
	/// of parameters of this function. Because the stack height instrumentation itself is
	/// is not weight metered its costs must be static (via this limit) and included in
	/// the costs of the instructions that cause them (call, call_indirect).
	pub parameters: u32,

	/// Maximum number of memory pages allowed for a contract.
	pub memory_pages: u32,

	/// Maximum number of elements allowed in a table.
	///
	/// Currently, the only type of element that is allowed in a table is funcref.
	pub table_size: u32,

	/// Maximum number of elements that can appear as immediate value to the br_table instruction.
	pub br_table_size: u32,

	/// The maximum length of a subject in bytes used for PRNG generation.
	pub subject_len: u32,

	/// The maximum nesting level of the call stack.
	pub call_depth: u32,

	/// The maximum size of a storage value and event payload in bytes.
	pub payload_len: u32,

	/// The maximum length of a contract code in bytes. This limit applies to the instrumented
	/// version of the code. Therefore `instantiate_with_code` can fail even when supplying
	/// a wasm binary below this maximum size.
	pub code_len: u32,
}

impl Limits {
	/// The maximum memory size in bytes that a contract can occupy.
	pub fn max_memory_size(&self) -> u32 {
		self.memory_pages * 64 * 1024
	}
}

/// Describes the weight for all categories of supported wasm instructions.
///
/// There there is one field for each wasm instruction that describes the weight to
/// execute one instruction of that name. There are a few execptions:
///
/// 1. If there is a i64 and a i32 variant of an instruction we use the weight
///    of the former for both.
/// 2. The following instructions are free of charge because they merely structure the
///    wasm module and cannot be spammed without making the module invalid (and rejected):
///    End, Unreachable, Return, Else
/// 3. The following instructions cannot be benchmarked because they are removed by any
///    real world execution engine as a preprocessing step and therefore don't yield a
///    meaningful benchmark result. However, in contrast to the instructions mentioned
///    in 2. they can be spammed. We price them with the same weight as the "default"
///    instruction (i64.const): Block, Loop, Nop
/// 4. We price both i64.const and drop as InstructionWeights.i64const / 2. The reason
///    for that is that we cannot benchmark either of them on its own but we need their
///    individual values to derive (by subtraction) the weight of all other instructions
///    that use them as supporting instructions. Supporting means mainly pushing arguments
///    and dropping return values in order to maintain a valid module.
#[cfg_attr(feature = "std", derive(Serialize, Deserialize))]
#[derive(Clone, Encode, Decode, PartialEq, Eq, WeightDebug, scale_info::TypeInfo)]
pub struct InstructionWeights<T: Config> {
	/// Version of the instruction weights.
	///
	/// See [`Schedule::set_instruction_weights_version`].
	pub(crate) version: u32,
	pub i64const: u32,
	pub i64load: u32,
	pub i64store: u32,
	pub select: u32,
	pub r#if: u32,
	pub br: u32,
	pub br_if: u32,
	pub br_table: u32,
	pub br_table_per_entry: u32,
	pub call: u32,
	pub call_indirect: u32,
	pub call_indirect_per_param: u32,
	pub local_get: u32,
	pub local_set: u32,
	pub local_tee: u32,
	pub global_get: u32,
	pub global_set: u32,
	pub memory_current: u32,
	pub memory_grow: u32,
	pub i64clz: u32,
	pub i64ctz: u32,
	pub i64popcnt: u32,
	pub i64eqz: u32,
	pub i64extendsi32: u32,
	pub i64extendui32: u32,
	pub i32wrapi64: u32,
	pub i64eq: u32,
	pub i64ne: u32,
	pub i64lts: u32,
	pub i64ltu: u32,
	pub i64gts: u32,
	pub i64gtu: u32,
	pub i64les: u32,
	pub i64leu: u32,
	pub i64ges: u32,
	pub i64geu: u32,
	pub i64add: u32,
	pub i64sub: u32,
	pub i64mul: u32,
	pub i64divs: u32,
	pub i64divu: u32,
	pub i64rems: u32,
	pub i64remu: u32,
	pub i64and: u32,
	pub i64or: u32,
	pub i64xor: u32,
	pub i64shl: u32,
	pub i64shrs: u32,
	pub i64shru: u32,
	pub i64rotl: u32,
	pub i64rotr: u32,
	/// The type parameter is used in the default implementation.
	#[codec(skip)]
	pub _phantom: PhantomData<T>,
}

/// Describes the weight for each imported function that a contract is allowed to call.
#[cfg_attr(feature = "std", derive(Serialize, Deserialize))]
#[derive(Clone, Encode, Decode, PartialEq, Eq, WeightDebug, scale_info::TypeInfo)]
pub struct HostFnWeights<T: Config> {
	/// Weight of calling `seal_caller`.
	pub caller: Weight,

	/// Weight of calling `seal_address`.
	pub address: Weight,

	/// Weight of calling `seal_gas_left`.
	pub gas_left: Weight,

	/// Weight of calling `seal_balance`.
	pub balance: Weight,

	/// Weight of calling `seal_value_transferred`.
	pub value_transferred: Weight,

	/// Weight of calling `seal_minimum_balance`.
	pub minimum_balance: Weight,

	/// Weight of calling `seal_tombstone_deposit`.
	pub tombstone_deposit: Weight,

	/// Weight of calling `seal_rent_allowance`.
	pub rent_allowance: Weight,

	/// Weight of calling `seal_block_number`.
	pub block_number: Weight,

	/// Weight of calling `seal_now`.
	pub now: Weight,

	/// Weight of calling `seal_weight_to_fee`.
	pub weight_to_fee: Weight,

	/// Weight of calling `gas`.
	pub gas: Weight,

	/// Weight of calling `seal_input`.
	pub input: Weight,

	/// Weight per input byte copied to contract memory by `seal_input`.
	pub input_per_byte: Weight,

	/// Weight of calling `seal_return`.
	pub r#return: Weight,

	/// Weight per byte returned through `seal_return`.
	pub return_per_byte: Weight,

	/// Weight of calling `seal_terminate`.
	pub terminate: Weight,

	/// Weight per byte of the terminated contract.
	pub terminate_per_code_byte: Weight,

	/// Weight of calling `seal_restore_to`.
	pub restore_to: Weight,

	/// Weight per byte of the restoring contract.
	pub restore_to_per_caller_code_byte: Weight,

	/// Weight per byte of the restored contract.
	pub restore_to_per_tombstone_code_byte: Weight,

	/// Weight per delta key supplied to `seal_restore_to`.
	pub restore_to_per_delta: Weight,

	/// Weight of calling `seal_random`.
	pub random: Weight,

	/// Weight of calling `seal_reposit_event`.
	pub deposit_event: Weight,

	/// Weight per topic supplied to `seal_deposit_event`.
	pub deposit_event_per_topic: Weight,

	/// Weight per byte of an event deposited through `seal_deposit_event`.
	pub deposit_event_per_byte: Weight,

	/// Weight of calling `seal_debug_message`.
	pub debug_message: Weight,

	/// Weight of calling `seal_set_rent_allowance`.
	pub set_rent_allowance: Weight,

	/// Weight of calling `seal_set_storage`.
	pub set_storage: Weight,

	/// Weight per byte of an item stored with `seal_set_storage`.
	pub set_storage_per_byte: Weight,

	/// Weight of calling `seal_clear_storage`.
	pub clear_storage: Weight,

	/// Weight of calling `seal_get_storage`.
	pub get_storage: Weight,

	/// Weight per byte of an item received via `seal_get_storage`.
	pub get_storage_per_byte: Weight,

	/// Weight of calling `seal_transfer`.
	pub transfer: Weight,

	/// Weight of calling `seal_call`.
	pub call: Weight,

	/// Weight per byte of the called contract.
	pub call_per_code_byte: Weight,

	/// Weight surcharge that is claimed if `seal_call` does a balance transfer.
	pub call_transfer_surcharge: Weight,

	/// Weight per input byte supplied to `seal_call`.
	pub call_per_input_byte: Weight,

	/// Weight per output byte received through `seal_call`.
	pub call_per_output_byte: Weight,

	/// Weight of calling `seal_instantiate`.
	pub instantiate: Weight,

	/// Weight per byte of the instantiated contract.
	pub instantiate_per_code_byte: Weight,

	/// Weight per input byte supplied to `seal_instantiate`.
	pub instantiate_per_input_byte: Weight,

	/// Weight per output byte received through `seal_instantiate`.
	pub instantiate_per_output_byte: Weight,

	/// Weight per salt byte supplied to `seal_instantiate`.
	pub instantiate_per_salt_byte: Weight,

	/// Weight of calling `seal_hash_sha_256`.
	pub hash_sha2_256: Weight,

	/// Weight per byte hashed by `seal_hash_sha_256`.
	pub hash_sha2_256_per_byte: Weight,

	/// Weight of calling `seal_hash_keccak_256`.
	pub hash_keccak_256: Weight,

	/// Weight per byte hashed by `seal_hash_keccak_256`.
	pub hash_keccak_256_per_byte: Weight,

	/// Weight of calling `seal_hash_blake2_256`.
	pub hash_blake2_256: Weight,

	/// Weight per byte hashed by `seal_hash_blake2_256`.
	pub hash_blake2_256_per_byte: Weight,

	/// Weight of calling `seal_hash_blake2_128`.
	pub hash_blake2_128: Weight,

	/// Weight per byte hashed by `seal_hash_blake2_128`.
	pub hash_blake2_128_per_byte: Weight,

	/// The type parameter is used in the default implementation.
	#[codec(skip)]
	pub _phantom: PhantomData<T>
}

macro_rules! replace_token {
	($_in:tt $replacement:tt) => { $replacement };
}

macro_rules! call_zero {
	($name:ident, $( $arg:expr ),*) => {
		T::WeightInfo::$name($( replace_token!($arg 0) ),*)
	};
}

macro_rules! cost_args {
	($name:ident, $( $arg: expr ),+) => {
		(T::WeightInfo::$name($( $arg ),+).saturating_sub(call_zero!($name, $( $arg ),+)))
	}
}

macro_rules! cost_batched_args {
	($name:ident, $( $arg: expr ),+) => {
		cost_args!($name, $( $arg ),+) / Weight::from(API_BENCHMARK_BATCH_SIZE)
	}
}

macro_rules! cost_instr_no_params_with_batch_size {
	($name:ident, $batch_size:expr) => {
		(cost_args!($name, 1) / Weight::from($batch_size)) as u32
	}
}

macro_rules! cost_instr_with_batch_size {
	($name:ident, $num_params:expr, $batch_size:expr) => {
		cost_instr_no_params_with_batch_size!($name, $batch_size)
			.saturating_sub((cost_instr_no_params_with_batch_size!(instr_i64const, $batch_size) / 2).saturating_mul($num_params))
	}
}

macro_rules! cost_instr {
	($name:ident, $num_params:expr) => {
		cost_instr_with_batch_size!($name, $num_params, INSTR_BENCHMARK_BATCH_SIZE)
	}
}

macro_rules! cost_byte_args {
	($name:ident, $( $arg: expr ),+) => {
		cost_args!($name, $( $arg ),+) / 1024
	}
}

macro_rules! cost_byte_batched_args {
	($name:ident, $( $arg: expr ),+) => {
		cost_batched_args!($name, $( $arg ),+) / 1024
	}
}

macro_rules! cost {
	($name:ident) => {
		cost_args!($name, 1)
	}
}

macro_rules! cost_batched {
	($name:ident) => {
		cost_batched_args!($name, 1)
	}
}

macro_rules! cost_byte {
	($name:ident) => {
		cost_byte_args!($name, 1)
	}
}

macro_rules! cost_byte_batched {
	($name:ident) => {
		cost_byte_batched_args!($name, 1)
	}
}

impl Default for Limits {
	fn default() -> Self {
		Self {
			event_topics: 4,
			// 512 * sizeof(i64) will give us a 4k stack.
			stack_height: 512,
			globals: 256,
			parameters: 128,
			memory_pages: 16,
			// 4k function pointers (This is in count not bytes).
			table_size: 4096,
			br_table_size: 256,
			subject_len: 32,
			call_depth: 32,
			payload_len: 16 * 1024,
			code_len: 128 * 1024,
		}
	}
}

impl<T: Config> Default for InstructionWeights<T> {
	fn default() -> Self {
		let max_pages = Limits::default().memory_pages;
		Self {
			version: 2,
			i64const: cost_instr!(instr_i64const, 1),
			i64load: cost_instr!(instr_i64load, 2),
			i64store: cost_instr!(instr_i64store, 2),
			select: cost_instr!(instr_select, 4),
			r#if: cost_instr!(instr_if, 3),
			br: cost_instr!(instr_br, 2),
			br_if: cost_instr!(instr_br_if, 5),
			br_table: cost_instr!(instr_br_table, 3),
			br_table_per_entry: cost_instr!(instr_br_table_per_entry, 0),
			call: cost_instr!(instr_call, 2),
			call_indirect: cost_instr!(instr_call_indirect, 3),
			call_indirect_per_param: cost_instr!(instr_call_indirect_per_param, 1),
			local_get: cost_instr!(instr_local_get, 1),
			local_set: cost_instr!(instr_local_set, 1),
			local_tee: cost_instr!(instr_local_tee, 2),
			global_get: cost_instr!(instr_global_get, 1),
			global_set: cost_instr!(instr_global_set, 1),
			memory_current: cost_instr!(instr_memory_current, 1),
			memory_grow: cost_instr_with_batch_size!(instr_memory_grow, 1, max_pages),
			i64clz: cost_instr!(instr_i64clz, 2),
			i64ctz: cost_instr!(instr_i64ctz, 2),
			i64popcnt: cost_instr!(instr_i64popcnt, 2),
			i64eqz: cost_instr!(instr_i64eqz, 2),
			i64extendsi32: cost_instr!(instr_i64extendsi32, 2),
			i64extendui32: cost_instr!(instr_i64extendui32, 2),
			i32wrapi64: cost_instr!(instr_i32wrapi64, 2),
			i64eq: cost_instr!(instr_i64eq, 3),
			i64ne: cost_instr!(instr_i64ne, 3),
			i64lts: cost_instr!(instr_i64lts, 3),
			i64ltu: cost_instr!(instr_i64ltu, 3),
			i64gts: cost_instr!(instr_i64gts, 3),
			i64gtu: cost_instr!(instr_i64gtu, 3),
			i64les: cost_instr!(instr_i64les, 3),
			i64leu: cost_instr!(instr_i64leu, 3),
			i64ges: cost_instr!(instr_i64ges, 3),
			i64geu: cost_instr!(instr_i64geu, 3),
			i64add: cost_instr!(instr_i64add, 3),
			i64sub: cost_instr!(instr_i64sub, 3),
			i64mul: cost_instr!(instr_i64mul, 3),
			i64divs: cost_instr!(instr_i64divs, 3),
			i64divu: cost_instr!(instr_i64divu, 3),
			i64rems: cost_instr!(instr_i64rems, 3),
			i64remu: cost_instr!(instr_i64remu, 3),
			i64and: cost_instr!(instr_i64and, 3),
			i64or: cost_instr!(instr_i64or, 3),
			i64xor: cost_instr!(instr_i64xor, 3),
			i64shl: cost_instr!(instr_i64shl, 3),
			i64shrs: cost_instr!(instr_i64shrs, 3),
			i64shru: cost_instr!(instr_i64shru, 3),
			i64rotl: cost_instr!(instr_i64rotl, 3),
			i64rotr: cost_instr!(instr_i64rotr, 3),
			_phantom: PhantomData,
		}
	}
}

impl<T: Config> Default for HostFnWeights<T> {
	fn default() -> Self {
		Self {
			caller: cost_batched!(seal_caller),
			address: cost_batched!(seal_address),
			gas_left: cost_batched!(seal_gas_left),
			balance: cost_batched!(seal_balance),
			value_transferred: cost_batched!(seal_value_transferred),
			minimum_balance: cost_batched!(seal_minimum_balance),
			tombstone_deposit: cost_batched!(seal_tombstone_deposit),
			rent_allowance: cost_batched!(seal_rent_allowance),
			block_number: cost_batched!(seal_block_number),
			now: cost_batched!(seal_now),
			weight_to_fee: cost_batched!(seal_weight_to_fee),
			gas: cost_batched!(seal_gas),
			input: cost!(seal_input),
			input_per_byte: cost_byte!(seal_input_per_kb),
			r#return: cost!(seal_return),
			return_per_byte: cost_byte!(seal_return_per_kb),
			terminate: cost!(seal_terminate),
			terminate_per_code_byte: cost_byte!(seal_terminate_per_code_kb),
			restore_to: cost!(seal_restore_to),
			restore_to_per_caller_code_byte: cost_byte_args!(seal_restore_to_per_code_kb_delta, 1, 0, 0),
			restore_to_per_tombstone_code_byte: cost_byte_args!(seal_restore_to_per_code_kb_delta, 0, 1, 0),
			restore_to_per_delta: cost_batched_args!(seal_restore_to_per_code_kb_delta, 0, 0, 1),
			random: cost_batched!(seal_random),
			deposit_event: cost_batched!(seal_deposit_event),
			deposit_event_per_topic: cost_batched_args!(seal_deposit_event_per_topic_and_kb, 1, 0),
			deposit_event_per_byte: cost_byte_batched_args!(seal_deposit_event_per_topic_and_kb, 0, 1),
			debug_message: cost_batched!(seal_debug_message),
			set_rent_allowance: cost_batched!(seal_set_rent_allowance),
			set_storage: cost_batched!(seal_set_storage),
			set_storage_per_byte: cost_byte_batched!(seal_set_storage_per_kb),
			clear_storage: cost_batched!(seal_clear_storage),
			get_storage: cost_batched!(seal_get_storage),
			get_storage_per_byte: cost_byte_batched!(seal_get_storage_per_kb),
			transfer: cost_batched!(seal_transfer),
			call: cost_batched!(seal_call),
			call_per_code_byte: cost_byte_batched_args!(seal_call_per_code_transfer_input_output_kb, 1, 0, 0, 0),
			call_transfer_surcharge: cost_batched_args!(seal_call_per_code_transfer_input_output_kb, 0, 1, 0, 0),
			call_per_input_byte: cost_byte_batched_args!(seal_call_per_code_transfer_input_output_kb, 0, 0, 1, 0),
			call_per_output_byte: cost_byte_batched_args!(seal_call_per_code_transfer_input_output_kb, 0, 0, 0, 1),
			instantiate: cost_batched!(seal_instantiate),
			instantiate_per_code_byte: cost_byte_batched_args!(seal_instantiate_per_code_input_output_salt_kb, 1, 0, 0, 0),
			instantiate_per_input_byte: cost_byte_batched_args!(seal_instantiate_per_code_input_output_salt_kb, 0, 1, 0, 0),
			instantiate_per_output_byte: cost_byte_batched_args!(seal_instantiate_per_code_input_output_salt_kb, 0, 0, 1, 0),
			instantiate_per_salt_byte: cost_byte_batched_args!(seal_instantiate_per_code_input_output_salt_kb, 0, 0, 0, 1),
			hash_sha2_256: cost_batched!(seal_hash_sha2_256),
			hash_sha2_256_per_byte: cost_byte_batched!(seal_hash_sha2_256_per_kb),
			hash_keccak_256: cost_batched!(seal_hash_keccak_256),
			hash_keccak_256_per_byte: cost_byte_batched!(seal_hash_keccak_256_per_kb),
			hash_blake2_256: cost_batched!(seal_hash_blake2_256),
			hash_blake2_256_per_byte: cost_byte_batched!(seal_hash_blake2_256_per_kb),
			hash_blake2_128: cost_batched!(seal_hash_blake2_128),
			hash_blake2_128_per_byte: cost_byte_batched!(seal_hash_blake2_128_per_kb),
			_phantom: PhantomData,
		}
	}
}

struct ScheduleRules<'a, T: Config> {
	schedule: &'a Schedule<T>,
	params: Vec<u32>,
}

impl<T: Config> Schedule<T> {
	pub(crate) fn rules(&self, module: &elements::Module) -> impl rules::Rules + '_ {
		ScheduleRules {
			schedule: &self,
			params: module
				.type_section()
				.iter()
				.flat_map(|section| section.types())
				.map(|func| {
					let elements::Type::Function(func) = func;
					func.params().len() as u32
				})
				.collect()
		}
	}
}

impl<'a, T: Config> rules::Rules for ScheduleRules<'a, T> {
	fn instruction_cost(&self, instruction: &elements::Instruction) -> Option<u32> {
		use parity_wasm::elements::Instruction::*;
		let w = &self.schedule.instruction_weights;
		let max_params = self.schedule.limits.parameters;

		let weight = match *instruction {
			End | Unreachable | Return | Else => 0,
			I32Const(_) | I64Const(_) | Block(_) | Loop(_) | Nop | Drop => w.i64const,
			I32Load(_, _) | I32Load8S(_, _) | I32Load8U(_, _) | I32Load16S(_, _) |
			I32Load16U(_, _) | I64Load(_, _) | I64Load8S(_, _) | I64Load8U(_, _) |
			I64Load16S(_, _) | I64Load16U(_, _) | I64Load32S(_, _) | I64Load32U(_, _)
				=> w.i64load,
			I32Store(_, _) | I32Store8(_, _) | I32Store16(_, _) | I64Store(_, _) |
			I64Store8(_, _) | I64Store16(_, _) | I64Store32(_, _) => w.i64store,
			Select => w.select,
			If(_) => w.r#if,
			Br(_) => w.br,
			BrIf(_) => w.br_if,
			Call(_) => w.call,
			GetLocal(_) => w.local_get,
			SetLocal(_) => w.local_set,
			TeeLocal(_) => w.local_tee,
			GetGlobal(_) => w.global_get,
			SetGlobal(_) => w.global_set,
			CurrentMemory(_) => w.memory_current,
			GrowMemory(_) => w.memory_grow,
			CallIndirect(idx, _) => *self.params.get(idx as usize).unwrap_or(&max_params),
			BrTable(ref data) =>
				w.br_table.saturating_add(
					w.br_table_per_entry.saturating_mul(data.table.len() as u32)
				),
			I32Clz | I64Clz => w.i64clz,
			I32Ctz | I64Ctz => w.i64ctz,
			I32Popcnt | I64Popcnt => w.i64popcnt,
			I32Eqz | I64Eqz => w.i64eqz,
			I64ExtendSI32 => w.i64extendsi32,
			I64ExtendUI32 => w.i64extendui32,
			I32WrapI64 => w.i32wrapi64,
			I32Eq | I64Eq => w.i64eq,
			I32Ne | I64Ne => w.i64ne,
			I32LtS | I64LtS => w.i64lts,
			I32LtU | I64LtU => w.i64ltu,
			I32GtS | I64GtS => w.i64gts,
			I32GtU | I64GtU => w.i64gtu,
			I32LeS | I64LeS => w.i64les,
			I32LeU | I64LeU => w.i64leu,
			I32GeS | I64GeS => w.i64ges,
			I32GeU | I64GeU => w.i64geu,
			I32Add | I64Add => w.i64add,
			I32Sub | I64Sub => w.i64sub,
			I32Mul | I64Mul => w.i64mul,
			I32DivS | I64DivS => w.i64divs,
			I32DivU | I64DivU => w.i64divu,
			I32RemS | I64RemS => w.i64rems,
			I32RemU | I64RemU => w.i64remu,
			I32And | I64And => w.i64and,
			I32Or | I64Or => w.i64or,
			I32Xor | I64Xor => w.i64xor,
			I32Shl | I64Shl => w.i64shl,
			I32ShrS | I64ShrS => w.i64shrs,
			I32ShrU | I64ShrU => w.i64shru,
			I32Rotl | I64Rotl => w.i64rotl,
			I32Rotr | I64Rotr => w.i64rotr,

			// Returning None makes the gas instrumentation fail which we intend for
			// unsupported or unknown instructions.
			_ => return None,
		};
		Some(weight)
	}

	fn memory_grow_cost(&self) -> Option<rules::MemoryGrowCost> {
		// We benchmarked the memory.grow instruction with the maximum allowed pages.
		// The cost for growing is therefore already included in the instruction cost.
		None
	}
}

#[cfg(test)]
mod test {
	use crate::tests::Test;
	use super::*;

	#[test]
	fn print_test_schedule() {
		let schedule = Schedule::<Test>::default();
		println!("{:#?}", schedule);
	}
}<|MERGE_RESOLUTION|>--- conflicted
+++ resolved
@@ -46,11 +46,7 @@
 /// should rely on public functions of this type.
 #[cfg_attr(feature = "std", derive(Serialize, Deserialize))]
 #[cfg_attr(feature = "std", serde(bound(serialize = "", deserialize = "")))]
-<<<<<<< HEAD
-#[derive(Clone, Encode, Decode, PartialEq, Eq, ScheduleDebug, scale_info::TypeInfo)]
-=======
-#[derive(Clone, Encode, Decode, PartialEq, Eq, ScheduleDebug, DefaultNoBound)]
->>>>>>> 309d008c
+#[derive(Clone, Encode, Decode, PartialEq, Eq, ScheduleDebug, DefaultNoBound, scale_info::TypeInfo)]
 pub struct Schedule<T: Config> {
 	/// Describes the upper limits on various metrics.
 	pub(crate) limits: Limits,
