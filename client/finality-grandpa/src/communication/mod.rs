--- conflicted
+++ resolved
@@ -35,11 +35,7 @@
 use prometheus_endpoint::Registry;
 use std::{pin::Pin, sync::Arc, task::{Context, Poll}};
 
-<<<<<<< HEAD
-use sp_core::traits::SyncCryptoStore;
-=======
 use sp_keystore::SyncCryptoStorePtr;
->>>>>>> a845ff33
 use finality_grandpa::Message::{Prevote, Precommit, PrimaryPropose};
 use finality_grandpa::{voter, voter_set::VoterSet};
 use sc_network::{NetworkService, ReputationChange};
@@ -111,11 +107,7 @@
 
 /// A type that ties together our local authority id and a keystore where it is
 /// available for signing.
-<<<<<<< HEAD
-pub struct LocalIdKeystore((AuthorityId, Arc<SyncCryptoStore>));
-=======
 pub struct LocalIdKeystore((AuthorityId, SyncCryptoStorePtr));
->>>>>>> a845ff33
 
 impl LocalIdKeystore {
 	/// Returns a reference to our local authority id.
@@ -124,22 +116,13 @@
 	}
 
 	/// Returns a reference to the keystore.
-<<<<<<< HEAD
-	fn keystore(&self) -> Arc<SyncCryptoStore> {
-=======
 	fn keystore(&self) -> SyncCryptoStorePtr{
->>>>>>> a845ff33
 		(self.0).1.clone()
 	}
 }
 
-<<<<<<< HEAD
-impl From<(AuthorityId, Arc<SyncCryptoStore>)> for LocalIdKeystore {
-	fn from(inner: (AuthorityId, Arc<SyncCryptoStore>)) -> LocalIdKeystore {
-=======
 impl From<(AuthorityId, SyncCryptoStorePtr)> for LocalIdKeystore {
 	fn from(inner: (AuthorityId, SyncCryptoStorePtr)) -> LocalIdKeystore {
->>>>>>> a845ff33
 		LocalIdKeystore(inner)
 	}
 }
