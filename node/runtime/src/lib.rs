// Copyright 2018-2019 Parity Technologies (UK) Ltd.
// This file is part of Substrate.

// Substrate is free software: you can redistribute it and/or modify
// it under the terms of the GNU General Public License as published by
// the Free Software Foundation, either version 3 of the License, or
// (at your option) any later version.

// Substrate is distributed in the hope that it will be useful,
// but WITHOUT ANY WARRANTY; without even the implied warranty of
// MERCHANTABILITY or FITNESS FOR A PARTICULAR PURPOSE.  See the
// GNU General Public License for more details.

// You should have received a copy of the GNU General Public License
// along with Substrate.  If not, see <http://www.gnu.org/licenses/>.

//! The Substrate runtime. This can be compiled with ``#[no_std]`, ready for Wasm.

#![cfg_attr(not(feature = "std"), no_std)]
// `construct_runtime!` does a lot of recursion and requires us to increase the limit to 256.
#![recursion_limit="256"]

use rstd::prelude::*;
use support::{
	construct_runtime, parameter_types, traits::{SplitTwoWays, Currency, OnUnbalanced, WindowLength}
};
use substrate_primitives::u32_trait::{_1, _2, _3, _4};
use node_primitives::{
	AccountId, AccountIndex, AuraId, Balance, BlockNumber, Hash, Index,
	Moment, Signature,
};
use grandpa::fg_primitives::{self, ScheduledChange};
use client::{
	block_builder::api::{self as block_builder_api, InherentData, CheckInherentsResult},
	runtime_api as client_api, impl_runtime_apis
};
use runtime_primitives::{ApplyResult, impl_opaque_keys, generic, create_runtime_str, key_types};
use runtime_primitives::transaction_validity::TransactionValidity;
use runtime_primitives::weights::Weight;
use runtime_primitives::traits::{
	BlakeTwo256, Block as BlockT, DigestFor, NumberFor, StaticLookup,
};
use version::RuntimeVersion;
use elections::VoteIndex;
#[cfg(any(feature = "std", test))]
use version::NativeVersion;
#[cfg(any(feature = "std", test))]
use serde::{Serialize, Deserialize};
use parity_codec::{Encode, Decode};
use substrate_primitives::OpaqueMetadata;
use grandpa::{AuthorityId as GrandpaId, AuthorityWeight as GrandpaWeight};
use finality_tracker::{DEFAULT_REPORT_LATENCY, DEFAULT_WINDOW_SIZE};

#[cfg(any(feature = "std", test))]
pub use runtime_primitives::BuildStorage;
pub use timestamp::Call as TimestampCall;
pub use balances::Call as BalancesCall;
pub use contracts::Gas;
pub use runtime_primitives::{Permill, Perbill};
pub use support::StorageValue;
pub use staking::StakerStatus;

/// Implementations for `Convert` and other helper structs passed into runtime modules as associated
/// types.
pub mod impls;
use impls::{CurrencyToVoteHandler, WeightMultiplierUpdateHandler};

// Make the WASM binary available.
#[cfg(feature = "std")]
include!(concat!(env!("OUT_DIR"), "/wasm_binary.rs"));

/// Runtime version.
pub const VERSION: RuntimeVersion = RuntimeVersion {
	spec_name: create_runtime_str!("node"),
	impl_name: create_runtime_str!("substrate-node"),
	authoring_version: 10,
	// Per convention: if the runtime behavior changes, increment spec_version
	// and set impl_version to equal spec_version. If only runtime
	// implementation changes and behavior does not, then leave spec_version as
	// is and increment impl_version.
<<<<<<< HEAD
	spec_version: 116,
	impl_version: 116,
=======
	spec_version: 117,
	impl_version: 117,
>>>>>>> 2b43a43d
	apis: RUNTIME_API_VERSIONS,
};

/// Native version.
#[cfg(any(feature = "std", test))]
pub fn native_version() -> NativeVersion {
	NativeVersion {
		runtime_version: VERSION,
		can_author_with: Default::default(),
	}
}

pub const MILLICENTS: Balance = 1_000_000_000;
pub const CENTS: Balance = 1_000 * MILLICENTS;    // assume this is worth about a cent.
pub const DOLLARS: Balance = 100 * CENTS;

type NegativeImbalance = <Balances as Currency<AccountId>>::NegativeImbalance;

pub struct Author;

impl OnUnbalanced<NegativeImbalance> for Author {
	fn on_unbalanced(amount: NegativeImbalance) {
		Balances::resolve_creating(&Authorship::author(), amount);
	}
}

pub type DealWithFees = SplitTwoWays<
	Balance,
	NegativeImbalance,
	_4, Treasury,   // 4 parts (80%) goes to the treasury.
	_1, Author,     // 1 part (20%) goes to the block author.
>;

pub const SECS_PER_BLOCK: Moment = 6;
pub const MINUTES: Moment = 60 / SECS_PER_BLOCK;
pub const HOURS: Moment = MINUTES * 60;
pub const DAYS: Moment = HOURS * 24;

parameter_types! {
	pub const BlockHashCount: BlockNumber = 250;
	pub const MaximumBlockWeight: Weight = 4 * 1024 * 1024;
	pub const MaximumBlockLength: u32 = 4 * 1024 * 1024;
}

impl system::Trait for Runtime {
	type Origin = Origin;
	type Index = Index;
	type BlockNumber = BlockNumber;
	type Hash = Hash;
	type Hashing = BlakeTwo256;
	type AccountId = AccountId;
	type Lookup = Indices;
	type Header = generic::Header<BlockNumber, BlakeTwo256>;
	type WeightMultiplierUpdate = WeightMultiplierUpdateHandler;
	type Event = Event;
	type BlockHashCount = BlockHashCount;
	type MaximumBlockWeight = MaximumBlockWeight;
	type MaximumBlockLength = MaximumBlockLength;
}

impl aura::Trait for Runtime {
	type HandleReport = aura::StakingSlasher<Runtime>;
	type AuthorityId = AuraId;
}

impl indices::Trait for Runtime {
	type AccountIndex = AccountIndex;
	type IsDeadAccount = Balances;
	type ResolveHint = indices::SimpleResolveHint<Self::AccountId, Self::AccountIndex>;
	type Event = Event;
}

parameter_types! {
	pub const ExistentialDeposit: Balance = 1 * DOLLARS;
	pub const TransferFee: Balance = 1 * CENTS;
	pub const CreationFee: Balance = 1 * CENTS;
	pub const TransactionBaseFee: Balance = 1 * CENTS;
	pub const TransactionByteFee: Balance = 10 * MILLICENTS;
}

impl balances::Trait for Runtime {
	type Balance = Balance;
	type OnFreeBalanceZero = ((Staking, Contracts), Session);
	type OnNewAccount = Indices;
	type Event = Event;
	type TransactionPayment = DealWithFees;
	type DustRemoval = ();
	type TransferPayment = ();
	type ExistentialDeposit = ExistentialDeposit;
	type TransferFee = TransferFee;
	type CreationFee = CreationFee;
	type TransactionBaseFee = TransactionBaseFee;
	type TransactionByteFee = TransactionByteFee;
}

parameter_types! {
	pub const MinimumPeriod: u64 = SECS_PER_BLOCK / 2;
}
impl timestamp::Trait for Runtime {
	type Moment = Moment;
	type OnTimestampSet = Aura;
	type MinimumPeriod = MinimumPeriod;
}

parameter_types! {
	pub const UncleGenerations: u64 = 0;
}

// TODO: #2986 implement this properly
impl authorship::Trait for Runtime {
	type FindAuthor = ();
	type UncleGenerations = UncleGenerations;
	type FilterUncle = ();
	type EventHandler = ();
}

parameter_types! {
	pub const Period: BlockNumber = 10 * MINUTES;
	pub const Offset: BlockNumber = 0;
}

type SessionHandlers = (Grandpa, Aura, ImOnline);

impl_opaque_keys! {
	pub struct SessionKeys {
		#[id(key_types::ED25519)]
		pub ed25519: GrandpaId,
	}
}

// NOTE: `SessionHandler` and `SessionKeys` are co-dependent: One key will be used for each handler.
// The number and order of items in `SessionHandler` *MUST* be the same number and order of keys in
// `SessionKeys`.
// TODO: Introduce some structure to tie these together to make it a bit less of a footgun. This
// should be easy, since OneSessionHandler trait provides the `Key` as an associated type. #2858

impl session::Trait for Runtime {
	type OnSessionEnding = Staking;
	type SessionHandler = SessionHandlers;
	type ShouldEndSession = session::PeriodicSessions<Period, Offset>;
	type Event = Event;
	type Keys = SessionKeys;
	type ValidatorId = AccountId;
	type ValidatorIdOf = staking::StashOf<Self>;
	type SelectInitialValidators = Staking;
}

impl session::historical::Trait for Runtime {
	type FullIdentification = staking::Exposure<AccountId, Balance>;
	type FullIdentificationOf = staking::ExposureOf<Runtime>;
}

parameter_types! {
	pub const SessionsPerEra: session::SessionIndex = 6;
	pub const BondingDuration: staking::EraIndex = 24 * 28;
}

impl staking::Trait for Runtime {
	type Currency = Balances;
	type CurrencyToVote = CurrencyToVoteHandler;
	type OnRewardMinted = Treasury;
	type Event = Event;
	type Slash = ();
	type Reward = ();
	type SessionsPerEra = SessionsPerEra;
	type BondingDuration = BondingDuration;
	type SessionInterface = Self;
}

parameter_types! {
	pub const LaunchPeriod: BlockNumber = 28 * 24 * 60 * MINUTES;
	pub const VotingPeriod: BlockNumber = 28 * 24 * 60 * MINUTES;
	pub const EmergencyVotingPeriod: BlockNumber = 3 * 24 * 60 * MINUTES;
	pub const MinimumDeposit: Balance = 100 * DOLLARS;
	pub const EnactmentPeriod: BlockNumber = 30 * 24 * 60 * MINUTES;
	pub const CooloffPeriod: BlockNumber = 30 * 24 * 60 * MINUTES;
}

impl democracy::Trait for Runtime {
	type Proposal = Call;
	type Event = Event;
	type Currency = Balances;
	type EnactmentPeriod = EnactmentPeriod;
	type LaunchPeriod = LaunchPeriod;
	type VotingPeriod = VotingPeriod;
	type EmergencyVotingPeriod = EmergencyVotingPeriod;
	type MinimumDeposit = MinimumDeposit;
	type ExternalOrigin = collective::EnsureProportionAtLeast<_1, _2, AccountId, CouncilInstance>;
	type ExternalMajorityOrigin = collective::EnsureProportionAtLeast<_2, _3, AccountId, CouncilInstance>;
	type ExternalPushOrigin = collective::EnsureProportionAtLeast<_2, _3, AccountId, TechnicalInstance>;
	type EmergencyOrigin = collective::EnsureProportionAtLeast<_1, _1, AccountId, CouncilInstance>;
	type CancellationOrigin = collective::EnsureProportionAtLeast<_2, _3, AccountId, CouncilInstance>;
	type VetoOrigin = collective::EnsureMember<AccountId, CouncilInstance>;
	type CooloffPeriod = CooloffPeriod;
}

type CouncilInstance = collective::Instance1;
impl collective::Trait<CouncilInstance> for Runtime {
	type Origin = Origin;
	type Proposal = Call;
	type Event = Event;
}

parameter_types! {
	pub const CandidacyBond: Balance = 10 * DOLLARS;
	pub const VotingBond: Balance = 1 * DOLLARS;
	pub const VotingFee: Balance = 2 * DOLLARS;
	pub const PresentSlashPerVoter: Balance = 1 * CENTS;
	pub const CarryCount: u32 = 6;
	// one additional vote should go by before an inactive voter can be reaped.
	pub const InactiveGracePeriod: VoteIndex = 1;
	pub const ElectionsVotingPeriod: BlockNumber = 2 * DAYS;
	pub const DecayRatio: u32 = 0;
}

impl elections::Trait for Runtime {
	type Event = Event;
	type Currency = Balances;
	type BadPresentation = ();
	type BadReaper = ();
	type BadVoterIndex = ();
	type LoserCandidate = ();
	type ChangeMembers = Council;
	type CandidacyBond = CandidacyBond;
	type VotingBond = VotingBond;
	type VotingFee = VotingFee;
	type PresentSlashPerVoter = PresentSlashPerVoter;
	type CarryCount = CarryCount;
	type InactiveGracePeriod = InactiveGracePeriod;
	type VotingPeriod = ElectionsVotingPeriod;
	type DecayRatio = DecayRatio;
}

type TechnicalInstance = collective::Instance2;
impl collective::Trait<TechnicalInstance> for Runtime {
	type Origin = Origin;
	type Proposal = Call;
	type Event = Event;
}

parameter_types! {
	pub const ProposalBond: Permill = Permill::from_percent(5);
	pub const ProposalBondMinimum: Balance = 1 * DOLLARS;
	pub const SpendPeriod: BlockNumber = 1 * DAYS;
	pub const Burn: Permill = Permill::from_percent(50);
}

impl treasury::Trait for Runtime {
	type Currency = Balances;
	type ApproveOrigin = collective::EnsureMembers<_4, AccountId, CouncilInstance>;
	type RejectOrigin = collective::EnsureMembers<_2, AccountId, CouncilInstance>;
	type Event = Event;
	type MintedForSpending = ();
	type ProposalRejection = ();
	type ProposalBond = ProposalBond;
	type ProposalBondMinimum = ProposalBondMinimum;
	type SpendPeriod = SpendPeriod;
	type Burn = Burn;
}

parameter_types! {
	pub const ContractTransferFee: Balance = 1 * CENTS;
	pub const ContractCreationFee: Balance = 1 * CENTS;
	pub const ContractTransactionBaseFee: Balance = 1 * CENTS;
	pub const ContractTransactionByteFee: Balance = 10 * MILLICENTS;
	pub const ContractFee: Balance = 1 * CENTS;
}

impl contracts::Trait for Runtime {
	type Currency = Balances;
	type Call = Call;
	type Event = Event;
	type DetermineContractAddress = contracts::SimpleAddressDeterminator<Runtime>;
	type ComputeDispatchFee = contracts::DefaultDispatchFeeComputor<Runtime>;
	type TrieIdGenerator = contracts::TrieIdFromParentCounter<Runtime>;
	type GasPayment = ();
	type SignedClaimHandicap = contracts::DefaultSignedClaimHandicap;
	type TombstoneDeposit = contracts::DefaultTombstoneDeposit;
	type StorageSizeOffset = contracts::DefaultStorageSizeOffset;
	type RentByteFee = contracts::DefaultRentByteFee;
	type RentDepositOffset = contracts::DefaultRentDepositOffset;
	type SurchargeReward = contracts::DefaultSurchargeReward;
	type TransferFee = ContractTransferFee;
	type CreationFee = ContractCreationFee;
	type TransactionBaseFee = ContractTransactionBaseFee;
	type TransactionByteFee = ContractTransactionByteFee;
	type ContractFee = ContractFee;
	type CallBaseFee = contracts::DefaultCallBaseFee;
	type CreateBaseFee = contracts::DefaultCreateBaseFee;
	type MaxDepth = contracts::DefaultMaxDepth;
	type MaxValueSize = contracts::DefaultMaxValueSize;
	type BlockGasLimit = contracts::DefaultBlockGasLimit;
}

impl sudo::Trait for Runtime {
	type Event = Event;
	type Proposal = Call;
}

impl im_online::Trait for Runtime {
	type AuthorityId = AuraId;
	type Call = Call;
	type Event = Event;
	type SessionsPerEra = SessionsPerEra;
	type UncheckedExtrinsic = UncheckedExtrinsic;
	type IsValidAuthorityId = Aura;
}

impl grandpa::Trait for Runtime {
	type Event = Event;
}

parameter_types! {
	pub const WindowSize: BlockNumber = DEFAULT_WINDOW_SIZE.into();
	pub const ReportLatency: BlockNumber = DEFAULT_REPORT_LATENCY.into();
}

impl finality_tracker::Trait for Runtime {
	type OnFinalizationStalled = Grandpa;
	type WindowSize = WindowSize;
	type ReportLatency = ReportLatency;
}

construct_runtime!(
	pub enum Runtime where
		Block = Block,
		NodeBlock = node_primitives::Block,
		UncheckedExtrinsic = UncheckedExtrinsic
	{
		System: system::{Module, Call, Storage, Config, Event},
		Aura: aura::{Module, Call, Storage, Config<T>, Inherent(Timestamp)},
		Timestamp: timestamp::{Module, Call, Storage, Inherent},
		Authorship: authorship::{Module, Call, Storage},
		Indices: indices,
		Balances: balances,
		Staking: staking::{default, OfflineWorker},
		Session: session::{Module, Call, Storage, Event, Config<T>},
		Democracy: democracy::{Module, Call, Storage, Config, Event<T>},
		Council: collective::<Instance1>::{Module, Call, Storage, Origin<T>, Event<T>, Config<T>},
		TechnicalCommittee: collective::<Instance2>::{Module, Call, Storage, Origin<T>, Event<T>, Config<T>},
		Elections: elections::{Module, Call, Storage, Event<T>, Config<T>},
		FinalityTracker: finality_tracker::{Module, Call, Inherent},
		Grandpa: grandpa::{Module, Call, Storage, Config, Event},
		Treasury: treasury::{Module, Call, Storage, Event<T>},
		Contracts: contracts,
		Sudo: sudo,
		ImOnline: im_online::{default, ValidateUnsigned},
	}
);

/// The address format for describing accounts.
pub type Address = <Indices as StaticLookup>::Source;
/// Block header type as expected by this runtime.
pub type Header = generic::Header<BlockNumber, BlakeTwo256>;
/// Block type as expected by this runtime.
pub type Block = generic::Block<Header, UncheckedExtrinsic>;
/// A Block signed with a Justification
pub type SignedBlock = generic::SignedBlock<Block>;
/// BlockId type as expected by this runtime.
pub type BlockId = generic::BlockId<Block>;
/// The SignedExtension to the basic transaction logic.
pub type SignedExtra = (
	system::CheckEra<Runtime>,
	system::CheckNonce<Runtime>,
	system::CheckWeight<Runtime>,
	balances::TakeFees<Runtime>
);
/// Unchecked extrinsic type as expected by this runtime.
pub type UncheckedExtrinsic = generic::UncheckedExtrinsic<Address, Call, Signature, SignedExtra>;
/// Extrinsic type that has already been checked.
pub type CheckedExtrinsic = generic::CheckedExtrinsic<AccountId, Call, SignedExtra>;
/// Executive: handles dispatch to the various modules.
pub type Executive = executive::Executive<Runtime, Block, system::ChainContext<Runtime>, Runtime, AllModules>;

impl_runtime_apis! {
	impl client_api::Core<Block> for Runtime {
		fn version() -> RuntimeVersion {
			VERSION
		}

		fn execute_block(block: Block) {
			Executive::execute_block(block)
		}

		fn initialize_block(header: &<Block as BlockT>::Header) {
			Executive::initialize_block(header)
		}
	}

	impl client_api::Metadata<Block> for Runtime {
		fn metadata() -> OpaqueMetadata {
			Runtime::metadata().into()
		}
	}

	impl block_builder_api::BlockBuilder<Block> for Runtime {
		fn apply_extrinsic(extrinsic: <Block as BlockT>::Extrinsic) -> ApplyResult {
			Executive::apply_extrinsic(extrinsic)
		}

		fn finalize_block() -> <Block as BlockT>::Header {
			Executive::finalize_block()
		}

		fn inherent_extrinsics(data: InherentData) -> Vec<<Block as BlockT>::Extrinsic> {
			data.create_extrinsics()
		}

		fn check_inherents(block: Block, data: InherentData) -> CheckInherentsResult {
			data.check_extrinsics(&block)
		}

		fn random_seed() -> <Block as BlockT>::Hash {
			System::random_seed()
		}
	}

	impl client_api::TaggedTransactionQueue<Block> for Runtime {
		fn validate_transaction(tx: <Block as BlockT>::Extrinsic) -> TransactionValidity {
			Executive::validate_transaction(tx)
		}
	}

	impl offchain_primitives::OffchainWorkerApi<Block> for Runtime {
		fn offchain_worker(number: NumberFor<Block>) {
			Executive::offchain_worker(number)
		}
	}

	impl fg_primitives::GrandpaApi<Block> for Runtime {
		fn grandpa_pending_change(digest: &DigestFor<Block>)
			-> Option<ScheduledChange<NumberFor<Block>>>
		{
			Grandpa::pending_change(digest)
		}

		fn grandpa_forced_change(digest: &DigestFor<Block>)
			-> Option<(NumberFor<Block>, ScheduledChange<NumberFor<Block>>)>
		{
			Grandpa::forced_change(digest)
		}

		fn grandpa_authorities() -> Vec<(GrandpaId, GrandpaWeight)> {
			Grandpa::grandpa_authorities()
		}
	}

	impl consensus_aura::AuraApi<Block, AuraId> for Runtime {
		fn slot_duration() -> u64 {
			Aura::slot_duration()
		}
		fn authorities() -> Vec<AuraId> {
			Aura::authorities()
		}
	}
}

/// Misbehavior type which takes window length as input
/// Each variant and its data is a seperate kind
#[derive(Copy, Clone, Eq, Hash, PartialEq, Encode, Decode)]
#[cfg_attr(feature = "std", derive(Serialize, Deserialize, Debug))]
pub enum Misbehavior {
	/// Validator is not online
	Unresponsiveness(u32),
	/// Unjustified vote
	UnjustifiedVote(u32),
	/// Rejecting set of votes
	RejectSetVotes(u32),
	/// Equivocation
	Equivocation(u32),
	/// Invalid Vote
	InvalidVote(u32),
	/// Invalid block
	InvalidBlock(u32),
	/// Parachain Invalid validity statement
	ParachainInvalidity(u32),
}

impl WindowLength<u32> for Misbehavior {
	fn window_length(&self) -> &u32 {
		match self {
			Misbehavior::Unresponsiveness(len) => len,
			Misbehavior::UnjustifiedVote(len) => len,
			Misbehavior::RejectSetVotes(len) => len,
			Misbehavior::Equivocation(len) => len,
			Misbehavior::InvalidVote(len) => len,
			Misbehavior::InvalidBlock(len) => len,
			Misbehavior::ParachainInvalidity(len) => len,
		}
	}
}<|MERGE_RESOLUTION|>--- conflicted
+++ resolved
@@ -78,13 +78,8 @@
 	// and set impl_version to equal spec_version. If only runtime
 	// implementation changes and behavior does not, then leave spec_version as
 	// is and increment impl_version.
-<<<<<<< HEAD
-	spec_version: 116,
-	impl_version: 116,
-=======
-	spec_version: 117,
-	impl_version: 117,
->>>>>>> 2b43a43d
+	spec_version: 118,
+	impl_version: 118,
 	apis: RUNTIME_API_VERSIONS,
 };
 
