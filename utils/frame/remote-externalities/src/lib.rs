--- conflicted
+++ resolved
@@ -26,7 +26,7 @@
 };
 
 use codec::{Decode, Encode};
-use jsonrpsee_ws_client::{traits::Client, v2::params::JsonRpcParams, WsClient, WsClientBuilder};
+use jsonrpsee_ws_client::{v2::params::JsonRpcParams, WsClient, WsClientBuilder};
 use log::*;
 use sp_core::{
 	hashing::twox_128,
@@ -35,12 +35,6 @@
 };
 pub use sp_io::TestExternalities;
 use sp_runtime::traits::Block as BlockT;
-<<<<<<< HEAD
-=======
-use jsonrpsee_ws_client::{
-	WsClientBuilder, WsClient, v2::params::JsonRpcParams,
-};
->>>>>>> eb9033b8
 
 pub mod rpc_api;
 
@@ -125,7 +119,10 @@
 impl<B: BlockT> OnlineConfig<B> {
 	/// Return rpc (ws) client.
 	fn rpc_client(&self) -> &WsClient {
-		self.transport.client.as_ref().expect("ws client must have been initialized by now; qed.")
+		self.transport
+			.client
+			.as_ref()
+			.expect("ws client must have been initialized by now; qed.")
 	}
 }
 
@@ -139,19 +136,6 @@
 		}
 	}
 }
-
-<<<<<<< HEAD
-impl<B: BlockT> OnlineConfig<B> {
-	/// Return rpc (ws) client.
-	fn rpc_client(&self) -> &WsClient {
-		self.transport
-			.client
-			.as_ref()
-			.expect("ws client must have been initialized by now; qed.")
-	}
-}
-=======
->>>>>>> eb9033b8
 
 /// Configuration of the state snapshot.
 #[derive(Clone)]
